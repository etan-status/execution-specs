--- conflicted
+++ resolved
@@ -26,18 +26,11 @@
 from ..crypto.hash import Hash32
 from .fork_types import Address, Bloom, Root
 from .transactions import (
-<<<<<<< HEAD
     AnyTransaction,
     RlpAccessListTransaction,
     RlpBlobTransaction,
     RlpFeeMarketTransaction,
-=======
-    AccessListTransaction,
-    BlobTransaction,
-    FeeMarketTransaction,
-    LegacyTransaction,
-    SetCodeTransaction,
->>>>>>> 2875a733
+    RlpSetCodeTransaction,
     Transaction,
 )
 
@@ -140,7 +133,7 @@
         return b"\x02" + rlp.encode(receipt)
     elif isinstance(tx, RlpBlobTransaction):
         return b"\x03" + rlp.encode(receipt)
-    elif isinstance(tx, SetCodeTransaction):
+    elif isinstance(tx, RlpSetCodeTransaction):
         return b"\x04" + rlp.encode(receipt)
     else:
         return receipt
@@ -151,11 +144,7 @@
     Decodes a receipt.
     """
     if isinstance(receipt, Bytes):
-<<<<<<< HEAD
-        assert receipt[0] in (0x01, 0x02, 0x03)
-=======
         assert receipt[0] in (1, 2, 3, 4)
->>>>>>> 2875a733
         return rlp.decode_to(Receipt, receipt[1:])
     else:
         return receipt