"""
Ethereum Specification
^^^^^^^^^^^^^^^^^^^^^^

.. contents:: Table of Contents
    :backlinks: none
    :local:

Introduction
------------

Entry point for the Ethereum specification.
"""

from dataclasses import dataclass
from typing import List, Optional, Tuple, Union

from ethereum.base_types import Bytes0, Bytes32
<<<<<<< HEAD
=======
from ethereum.crypto import InvalidSignature
from ethereum.crypto.elliptic_curve import SECP256K1N, secp256k1_recover
>>>>>>> 2875a733
from ethereum.crypto.hash import Hash32, keccak256
from ethereum.exceptions import InvalidBlock

from .. import rlp
from ..base_types import U64, U256, Bytes, Uint
from . import vm
from .blocks import (
    Block,
    Header,
    Log,
    Receipt,
    Transactions,
    Withdrawal,
    encode_receipt,
)
from .bloom import logs_bloom
<<<<<<< HEAD
from .fork_types import (
    Address,
    Bloom,
    Root,
    VersionedHash,
)
=======
from .fork_types import Address, Authorization, Bloom, Root, VersionedHash
>>>>>>> 2875a733
from .requests import (
    parse_consolidation_requests_from_system_tx,
    parse_deposit_requests_from_receipt,
    parse_withdrawal_requests_from_system_tx,
)
from .state import (
    State,
    TransientStorage,
    account_exists_and_is_empty,
    destroy_account,
    destroy_touched_empty_accounts,
    get_account,
    increment_nonce,
    process_withdrawal,
    set_account_balance,
    state_root,
)
from .transactions import (
    TX_ACCESS_LIST_ADDRESS_COST,
    TX_ACCESS_LIST_STORAGE_KEY_COST,
    TX_BASE_COST,
    TX_CREATE_COST,
    TX_DATA_COST_PER_NON_ZERO,
    TX_DATA_COST_PER_ZERO,
<<<<<<< HEAD
    AnyRlpConvertedTransaction,
    AnyTransaction,
    RlpAccessListTransaction,
    RlpBlobTransaction,
    RlpFeeMarketTransaction,
=======
    AccessListTransaction,
    BlobTransaction,
    FeeMarketTransaction,
    LegacyTransaction,
    SetCodeTransaction,
    Transaction,
>>>>>>> 2875a733
    decode_transaction,
    recover_rlp_tx,
    recover_signer,
)
from .transactions_rlp import (
    signing_hash_rlp,
    tx_hash_rlp,
)
from .trie import Trie, root, trie_set
from .utils.hexadecimal import hex_to_address
from .utils.message import prepare_message
from .vm import Message
from .vm.eoa_delegation import PER_EMPTY_ACCOUNT_COST, is_valid_delegation
from .vm.gas import (
    calculate_blob_gas_price,
    calculate_data_fee,
    calculate_excess_blob_gas,
    calculate_total_blob_gas,
    init_code_cost,
)
from .vm.interpreter import (
    MAX_CODE_SIZE,
    MessageCallOutput,
    process_message_call,
)

BASE_FEE_MAX_CHANGE_DENOMINATOR = 8
ELASTICITY_MULTIPLIER = 2
GAS_LIMIT_ADJUSTMENT_FACTOR = 1024
GAS_LIMIT_MINIMUM = 5000
EMPTY_OMMER_HASH = keccak256(rlp.encode([]))
SYSTEM_ADDRESS = hex_to_address("0xfffffffffffffffffffffffffffffffffffffffe")
BEACON_ROOTS_ADDRESS = hex_to_address(
    "0x000F3df6D732807Ef1319fB7B8bB8522d0Beac02"
)
HISTORY_STORAGE_ADDRESS = hex_to_address(
    "0x0aae40965e6800cd9b1f4b05ff21581047e3f91e"
)
WITHDRAWAL_REQUEST_PREDEPLOY_ADDRESS = hex_to_address(
    "0x00A3ca265EBcb825B45F985A16CEFB49958cE017"
)
CONSOLIDATION_REQUEST_PREDEPLOY_ADDRESS = hex_to_address(
    "0x00b42dbf2194e931e80326d950320f7d9dbeac02"
)
SYSTEM_TRANSACTION_GAS = Uint(30000000)
MAX_BLOB_GAS_PER_BLOCK = 786432
VERSIONED_HASH_VERSION_KZG = b"\x01"
HISTORY_SERVE_WINDOW = 8192


@dataclass
class BlockChain:
    """
    History and current state of the block chain.
    """

    blocks: List[Block]
    state: State
    chain_id: U64


def apply_fork(old: BlockChain) -> BlockChain:
    """
    Transforms the state from the previous hard fork (`old`) into the block
    chain object for this hard fork and returns it.

    When forks need to implement an irregular state transition, this function
    is used to handle the irregularity. See the :ref:`DAO Fork <dao-fork>` for
    an example.

    Parameters
    ----------
    old :
        Previous block chain object.

    Returns
    -------
    new : `BlockChain`
        Upgraded block chain object for this hard fork.
    """
    return old


def get_last_256_block_hashes(chain: BlockChain) -> List[Hash32]:
    """
    Obtain the list of hashes of the previous 256 blocks in order of
    increasing block number.

    This function will return less hashes for the first 256 blocks.

    The ``BLOCKHASH`` opcode needs to access the latest hashes on the chain,
    therefore this function retrieves them.

    Parameters
    ----------
    chain :
        History and current state.

    Returns
    -------
    recent_block_hashes : `List[Hash32]`
        Hashes of the recent 256 blocks in order of increasing block number.
    """
    recent_blocks = chain.blocks[-255:]
    # TODO: This function has not been tested rigorously
    if len(recent_blocks) == 0:
        return []

    recent_block_hashes = []

    for block in recent_blocks:
        prev_block_hash = block.header.parent_hash
        recent_block_hashes.append(prev_block_hash)

    # We are computing the hash only for the most recent block and not for
    # the rest of the blocks as they have successors which have the hash of
    # the current block as parent hash.
    most_recent_block_hash = keccak256(rlp.encode(recent_blocks[-1].header))
    recent_block_hashes.append(most_recent_block_hash)

    return recent_block_hashes


def state_transition(chain: BlockChain, block: Block) -> None:
    """
    Attempts to apply a block to an existing block chain.

    All parts of the block's contents need to be verified before being added
    to the chain. Blocks are verified by ensuring that the contents of the
    block make logical sense with the contents of the parent block. The
    information in the block's header must also match the corresponding
    information in the block.

    To implement Ethereum, in theory clients are only required to store the
    most recent 255 blocks of the chain since as far as execution is
    concerned, only those blocks are accessed. Practically, however, clients
    should store more blocks to handle reorgs.

    Parameters
    ----------
    chain :
        History and current state.
    block :
        Block to apply to `chain`.
    """
    parent_header = chain.blocks[-1].header
    excess_blob_gas = calculate_excess_blob_gas(parent_header)
    if block.header.excess_blob_gas != excess_blob_gas:
        raise InvalidBlock

    validate_header(block.header, parent_header)
    if block.ommers != ():
        raise InvalidBlock

    apply_body_output = apply_body(
        chain.state,
        get_last_256_block_hashes(chain),
        block.header.coinbase,
        block.header.number,
        block.header.base_fee_per_gas,
        block.header.gas_limit,
        block.header.timestamp,
        block.header.prev_randao,
        block.transactions,
        chain.chain_id,
        block.withdrawals,
        block.header.parent_beacon_block_root,
        excess_blob_gas,
        block.requests,
    )
    if apply_body_output.block_gas_used != block.header.gas_used:
        raise InvalidBlock
    if apply_body_output.transactions_root != block.header.transactions_root:
        raise InvalidBlock
    if apply_body_output.state_root != block.header.state_root:
        raise InvalidBlock
    if apply_body_output.receipt_root != block.header.receipt_root:
        raise InvalidBlock
    if apply_body_output.block_logs_bloom != block.header.bloom:
        raise InvalidBlock
    if apply_body_output.withdrawals_root != block.header.withdrawals_root:
        raise InvalidBlock
    if apply_body_output.blob_gas_used != block.header.blob_gas_used:
        raise InvalidBlock
    if apply_body_output.requests_root != block.header.requests_root:
        raise InvalidBlock

    chain.blocks.append(block)
    if len(chain.blocks) > 255:
        # Real clients have to store more blocks to deal with reorgs, but the
        # protocol only requires the last 255
        chain.blocks = chain.blocks[-255:]


def calculate_base_fee_per_gas(
    block_gas_limit: Uint,
    parent_gas_limit: Uint,
    parent_gas_used: Uint,
    parent_base_fee_per_gas: Uint,
) -> Uint:
    """
    Calculates the base fee per gas for the block.

    Parameters
    ----------
    block_gas_limit :
        Gas limit of the block for which the base fee is being calculated.
    parent_gas_limit :
        Gas limit of the parent block.
    parent_gas_used :
        Gas used in the parent block.
    parent_base_fee_per_gas :
        Base fee per gas of the parent block.

    Returns
    -------
    base_fee_per_gas : `Uint`
        Base fee per gas for the block.
    """
    parent_gas_target = parent_gas_limit // ELASTICITY_MULTIPLIER
    if not check_gas_limit(block_gas_limit, parent_gas_limit):
        raise InvalidBlock

    if parent_gas_used == parent_gas_target:
        expected_base_fee_per_gas = parent_base_fee_per_gas
    elif parent_gas_used > parent_gas_target:
        gas_used_delta = parent_gas_used - parent_gas_target

        parent_fee_gas_delta = parent_base_fee_per_gas * gas_used_delta
        target_fee_gas_delta = parent_fee_gas_delta // parent_gas_target

        base_fee_per_gas_delta = max(
            target_fee_gas_delta // BASE_FEE_MAX_CHANGE_DENOMINATOR,
            1,
        )

        expected_base_fee_per_gas = (
            parent_base_fee_per_gas + base_fee_per_gas_delta
        )
    else:
        gas_used_delta = parent_gas_target - parent_gas_used

        parent_fee_gas_delta = parent_base_fee_per_gas * gas_used_delta
        target_fee_gas_delta = parent_fee_gas_delta // parent_gas_target

        base_fee_per_gas_delta = (
            target_fee_gas_delta // BASE_FEE_MAX_CHANGE_DENOMINATOR
        )

        expected_base_fee_per_gas = (
            parent_base_fee_per_gas - base_fee_per_gas_delta
        )

    return Uint(expected_base_fee_per_gas)


def validate_header(header: Header, parent_header: Header) -> None:
    """
    Verifies a block header.

    In order to consider a block's header valid, the logic for the
    quantities in the header should match the logic for the block itself.
    For example the header timestamp should be greater than the block's parent
    timestamp because the block was created *after* the parent block.
    Additionally, the block's number should be directly following the parent
    block's number since it is the next block in the sequence.

    Parameters
    ----------
    header :
        Header to check for correctness.
    parent_header :
        Parent Header of the header to check for correctness
    """
    if header.gas_used > header.gas_limit:
        raise InvalidBlock

    expected_base_fee_per_gas = calculate_base_fee_per_gas(
        header.gas_limit,
        parent_header.gas_limit,
        parent_header.gas_used,
        parent_header.base_fee_per_gas,
    )
    if expected_base_fee_per_gas != header.base_fee_per_gas:
        raise InvalidBlock
    if header.timestamp <= parent_header.timestamp:
        raise InvalidBlock
    if header.number != parent_header.number + 1:
        raise InvalidBlock
    if len(header.extra_data) > 32:
        raise InvalidBlock
    if header.difficulty != 0:
        raise InvalidBlock
    if header.nonce != b"\x00\x00\x00\x00\x00\x00\x00\x00":
        raise InvalidBlock
    if header.ommers_hash != EMPTY_OMMER_HASH:
        raise InvalidBlock

    block_parent_hash = keccak256(rlp.encode(parent_header))
    if header.parent_hash != block_parent_hash:
        raise InvalidBlock


def check_transaction(
    state: State,
    tx: AnyTransaction,
    gas_available: Uint,
    chain_id: U64,
    base_fee_per_gas: Uint,
    excess_blob_gas: U64,
) -> Tuple[Address, Uint, Tuple[VersionedHash, ...]]:
    """
    Check if the transaction is includable in the block.

    Parameters
    ----------
    state :
        Current state.
    tx :
        The transaction.
    gas_available :
        The gas remaining in the block.
    chain_id :
        The ID of the current chain.
    base_fee_per_gas :
        The block base fee.
    excess_blob_gas :
        The excess blob gas.

    Returns
    -------
    sender_address :
        The sender of the transaction.
    effective_gas_price :
        The price to charge for gas when the transaction is executed.
    blob_versioned_hashes :
        The blob versioned hashes of the transaction.

    Raises
    ------
    InvalidBlock :
        If the transaction is not includable.
    """
    if tx.payload.chain_id is not None and tx.payload.chain_id != chain_id:
        raise InvalidBlock

    if calculate_intrinsic_cost(tx) > tx.payload.gas:
        raise InvalidBlock
    if tx.payload.nonce >= 2**64 - 1:
        raise InvalidBlock
    if tx.payload.to is None and len(tx.payload.input_) > 2 * MAX_CODE_SIZE:
        raise InvalidBlock

    if tx.payload.gas > gas_available:
        raise InvalidBlock

<<<<<<< HEAD
    if tx.from_.address != recover_sender(tx):
        raise InvalidBlock
    sender = tx.from_.address
    sender_account = get_account(state, sender)

    if isinstance(tx, (RlpFeeMarketTransaction, RlpBlobTransaction)):
        if (
            tx.payload.max_fees_per_gas.regular
            < tx.payload.max_priority_fees_per_gas.regular
        ):
=======
    sender_address = recover_sender(chain_id, tx)

    sender_account = get_account(state, sender_address)

    if isinstance(
        tx, (FeeMarketTransaction, BlobTransaction, SetCodeTransaction)
    ):
        if tx.max_fee_per_gas < tx.max_priority_fee_per_gas:
>>>>>>> 2875a733
            raise InvalidBlock
        if tx.payload.max_fees_per_gas.regular < base_fee_per_gas:
            raise InvalidBlock

        priority_fee_per_gas = min(
            tx.payload.max_priority_fees_per_gas.regular,
            tx.payload.max_fees_per_gas.regular - base_fee_per_gas,
        )
        effective_gas_price = priority_fee_per_gas + base_fee_per_gas
        max_gas_fee = (
            U256(tx.payload.gas) * tx.payload.max_fees_per_gas.regular
        )
    else:
        if tx.payload.max_fees_per_gas.regular < base_fee_per_gas:
            raise InvalidBlock
        effective_gas_price = U256(tx.payload.max_fees_per_gas.regular)
        max_gas_fee = (
            U256(tx.payload.gas) * tx.payload.max_fees_per_gas.regular
        )

<<<<<<< HEAD
    if isinstance(tx, RlpBlobTransaction):
        if len(tx.payload.blob_versioned_hashes) == 0:
=======
    if isinstance(tx, BlobTransaction):
        if len(tx.blob_versioned_hashes) == 0:
>>>>>>> 2875a733
            raise InvalidBlock
        for blob_versioned_hash in tx.payload.blob_versioned_hashes:
            if blob_versioned_hash[0:1] != VERSIONED_HASH_VERSION_KZG:
                raise InvalidBlock

        if (
            tx.payload.max_fees_per_gas.blob <
            calculate_blob_gas_price(excess_blob_gas)
        ):
            raise InvalidBlock
        if tx.payload.max_priority_fees_per_gas.blob > 0:
            raise InvalidBlock

        max_gas_fee += (
            U256(calculate_total_blob_gas(tx))
            * tx.payload.max_fees_per_gas.blob
        )
        blob_versioned_hashes = tx.payload.blob_versioned_hashes
    else:
        blob_versioned_hashes = ()
<<<<<<< HEAD
    if sender_account.nonce != tx.payload.nonce:
=======

    if isinstance(tx, (BlobTransaction, SetCodeTransaction)):
        if not isinstance(tx.to, Address):
            raise InvalidBlock

    if isinstance(tx, SetCodeTransaction):
        if not any(tx.authorizations):
            raise InvalidBlock

    if sender_account.nonce != tx.nonce:
>>>>>>> 2875a733
        raise InvalidBlock
    if sender_account.balance < max_gas_fee + tx.payload.value:
        raise InvalidBlock
    if sender_account.code != bytearray() and not is_valid_delegation(
        sender_account.code
    ):
        raise InvalidBlock

    return sender_address, effective_gas_price, blob_versioned_hashes


def make_receipt(
    tx: AnyTransaction,
    error: Optional[Exception],
    cumulative_gas_used: Uint,
    logs: Tuple[Log, ...],
) -> Union[Bytes, Receipt]:
    """
    Make the receipt for a transaction that was executed.

    Parameters
    ----------
    tx :
        The executed transaction.
    error :
        Error in the top level frame of the transaction, if any.
    cumulative_gas_used :
        The total gas used so far in the block after the transaction was
        executed.
    logs :
        The logs produced by the transaction.

    Returns
    -------
    receipt :
        The receipt for the transaction.
    """
    receipt = Receipt(
        succeeded=error is None,
        cumulative_gas_used=cumulative_gas_used,
        bloom=logs_bloom(logs),
        logs=logs,
    )

    return encode_receipt(tx, receipt)


@dataclass
class ApplyBodyOutput:
    """
    Output from applying the block body to the present state.

    Contains the following:

    block_gas_used : `ethereum.base_types.Uint`
        Gas used for executing all transactions.
    transactions_root : `ethereum.fork_types.Root`
        Trie root of all the transactions in the block.
    receipt_root : `ethereum.fork_types.Root`
        Trie root of all the receipts in the block.
    block_logs_bloom : `Bloom`
        Logs bloom of all the logs included in all the transactions of the
        block.
    state_root : `ethereum.fork_types.Root`
        State root after all transactions have been executed.
    withdrawals_root : `ethereum.fork_types.Root`
        Trie root of all the withdrawals in the block.
    blob_gas_used : `ethereum.base_types.Uint`
        Total blob gas used in the block.
    requests_root : `ethereum.fork_types.Root`
        Trie root of all the requests in the block.
    """

    block_gas_used: Uint
    transactions_root: Root
    receipt_root: Root
    block_logs_bloom: Bloom
    state_root: Root
    withdrawals_root: Root
    blob_gas_used: Uint
    requests_root: Root


def process_system_transaction(
    target_address: Address,
    data: Bytes,
    block_hashes: List[Hash32],
    coinbase: Address,
    block_number: Uint,
    base_fee_per_gas: Uint,
    block_gas_limit: Uint,
    block_time: U256,
    prev_randao: Bytes32,
    state: State,
    chain_id: U64,
    excess_blob_gas: U64,
) -> MessageCallOutput:
    """
    Process a system transaction.

    Parameters
    ----------
    target_address :
        Address of the contract to call.
    data :
        Data to pass to the contract.
    block_hashes :
        List of hashes of the previous 256 blocks.
    coinbase :
        Address of the block's coinbase.
    block_number :
        Block number.
    base_fee_per_gas :
        Base fee per gas.
    block_gas_limit :
        Gas limit of the block.
    block_time :
        Time the block was produced.
    prev_randao :
        Previous randao value.
    state :
        Current state.
    chain_id :
        ID of the chain.
    excess_blob_gas :
        Excess blob gas.

    Returns
    -------
    system_tx_output : `MessageCallOutput`
        Output of processing the system transaction.
    """
    system_contract_code = get_account(state, target_address).code

    system_tx_message = Message(
        caller=SYSTEM_ADDRESS,
        target=target_address,
        gas=SYSTEM_TRANSACTION_GAS,
        value=U256(0),
        data=data,
        code=system_contract_code,
        depth=Uint(0),
        current_target=target_address,
        code_address=target_address,
        should_transfer_value=False,
        is_static=False,
        accessed_addresses=set(),
        accessed_storage_keys=set(),
        parent_evm=None,
        authorizations=(),
    )

    system_tx_env = vm.Environment(
        caller=SYSTEM_ADDRESS,
        block_hashes=block_hashes,
        origin=SYSTEM_ADDRESS,
        coinbase=coinbase,
        number=block_number,
        gas_limit=block_gas_limit,
        base_fee_per_gas=base_fee_per_gas,
        gas_price=base_fee_per_gas,
        time=block_time,
        prev_randao=prev_randao,
        state=state,
        chain_id=chain_id,
        traces=[],
        excess_blob_gas=excess_blob_gas,
        blob_versioned_hashes=(),
        transient_storage=TransientStorage(),
    )

    system_tx_output = process_message_call(system_tx_message, system_tx_env)

    # TODO: Empty accounts in post-merge forks are impossible
    # see Ethereum Improvement Proposal 7523.
    # This line is only included to support invalid tests in the test suite
    # and will have to be removed in the future.
    # See https://github.com/ethereum/execution-specs/issues/955
    destroy_touched_empty_accounts(
        system_tx_env.state, system_tx_output.touched_accounts
    )

    return system_tx_output


def apply_body(
    state: State,
    block_hashes: List[Hash32],
    coinbase: Address,
    block_number: Uint,
    base_fee_per_gas: Uint,
    block_gas_limit: Uint,
    block_time: U256,
    prev_randao: Bytes32,
    transactions: Tuple[Bytes, ...],
    chain_id: U64,
    withdrawals: Tuple[Withdrawal, ...],
    parent_beacon_block_root: Root,
    excess_blob_gas: U64,
    requests: Tuple[Bytes, ...],
) -> ApplyBodyOutput:
    """
    Executes a block.

    Many of the contents of a block are stored in data structures called
    tries. There is a transactions trie which is similar to a ledger of the
    transactions stored in the current block. There is also a receipts trie
    which stores the results of executing a transaction, like the post state
    and gas used. This function creates and executes the block that is to be
    added to the chain.

    Parameters
    ----------
    state :
        Current account state.
    block_hashes :
        List of hashes of the previous 256 blocks in the order of
        increasing block number.
    coinbase :
        Address of account which receives block reward and transaction fees.
    block_number :
        Position of the block within the chain.
    base_fee_per_gas :
        Base fee per gas of within the block.
    block_gas_limit :
        Initial amount of gas available for execution in this block.
    block_time :
        Time the block was produced, measured in seconds since the epoch.
    prev_randao :
        The previous randao from the beacon chain.
    transactions :
        Transactions included in the block.
    ommers :
        Headers of ancestor blocks which are not direct parents (formerly
        uncles.)
    chain_id :
        ID of the executing chain.
    withdrawals :
        Withdrawals to be processed in the current block.
    parent_beacon_block_root :
        The root of the beacon block from the parent block.
    excess_blob_gas :
        Excess blob gas calculated from the previous block.
    requests :
        Requests to be processed in the current block.

    Returns
    -------
    apply_body_output : `ApplyBodyOutput`
        Output of applying the block body to the state.
    """
    blob_gas_used = Uint(0)
    gas_available = block_gas_limit
    transactions_list = Transactions()
    receipts_trie: Trie[Bytes, Optional[Union[Bytes, Receipt]]] = Trie(
        secured=False, default=None
    )
    withdrawals_trie: Trie[Bytes, Optional[Union[Bytes, Withdrawal]]] = Trie(
        secured=False, default=None
    )
    requests_trie: Trie[Bytes, Optional[Bytes]] = Trie(
        secured=False, default=None
    )
    block_logs: Tuple[Log, ...] = ()
    requests_from_execution: Tuple[Bytes, ...] = ()

    process_system_transaction(
        BEACON_ROOTS_ADDRESS,
        parent_beacon_block_root,
        block_hashes,
        coinbase,
        block_number,
        base_fee_per_gas,
        block_gas_limit,
        block_time,
        prev_randao,
        state,
        chain_id,
        excess_blob_gas,
    )

    process_system_transaction(
        HISTORY_STORAGE_ADDRESS,
        block_hashes[-1],  # The parent hash
        block_hashes,
        coinbase,
        block_number,
        base_fee_per_gas,
        block_gas_limit,
        block_time,
        prev_randao,
        state,
        chain_id,
        excess_blob_gas,
    )

    for i, tx in enumerate(map(decode_transaction, transactions)):
        transactions_list.append(tx)

        (
            sender_address,
            effective_gas_price,
            blob_versioned_hashes,
        ) = check_transaction(
            state,
            tx,
            gas_available,
            chain_id,
            base_fee_per_gas,
            excess_blob_gas,
        )

        env = vm.Environment(
            caller=sender_address,
            block_hashes=block_hashes,
            origin=sender_address,
            coinbase=coinbase,
            number=block_number,
            gas_limit=block_gas_limit,
            base_fee_per_gas=base_fee_per_gas,
            gas_price=effective_gas_price,
            time=block_time,
            prev_randao=prev_randao,
            state=state,
            chain_id=chain_id,
            traces=[],
            excess_blob_gas=excess_blob_gas,
            blob_versioned_hashes=blob_versioned_hashes,
            transient_storage=TransientStorage(),
        )

        gas_used, logs, error = process_transaction(env, tx)
        gas_available -= gas_used

        receipt = make_receipt(
            tx, error, (block_gas_limit - gas_available), logs
        )

        trie_set(
            receipts_trie,
            rlp.encode(Uint(i)),
            receipt,
        )

        deposit_requests = parse_deposit_requests_from_receipt(receipt)
        requests_from_execution += deposit_requests

        block_logs += logs
        blob_gas_used += calculate_total_blob_gas(tx)
    if blob_gas_used > MAX_BLOB_GAS_PER_BLOCK:
        raise InvalidBlock
    block_gas_used = block_gas_limit - gas_available

    block_logs_bloom = logs_bloom(block_logs)

    for i, wd in enumerate(withdrawals):
        trie_set(withdrawals_trie, rlp.encode(Uint(i)), rlp.encode(wd))

        process_withdrawal(state, wd)

        if account_exists_and_is_empty(state, wd.address):
            destroy_account(state, wd.address)

    # Requests are to be in ascending order of request type

    system_withdrawal_tx_output = process_system_transaction(
        WITHDRAWAL_REQUEST_PREDEPLOY_ADDRESS,
        b"",
        block_hashes,
        coinbase,
        block_number,
        base_fee_per_gas,
        block_gas_limit,
        block_time,
        prev_randao,
        state,
        chain_id,
        excess_blob_gas,
    )

    withdrawal_requests = parse_withdrawal_requests_from_system_tx(
        system_withdrawal_tx_output.return_data
    )

    requests_from_execution += withdrawal_requests

    system_consolidation_tx_output = process_system_transaction(
        CONSOLIDATION_REQUEST_PREDEPLOY_ADDRESS,
        b"",
        block_hashes,
        coinbase,
        block_number,
        base_fee_per_gas,
        block_gas_limit,
        block_time,
        prev_randao,
        state,
        chain_id,
        excess_blob_gas,
    )

    consolidation_requests = parse_consolidation_requests_from_system_tx(
        system_consolidation_tx_output.return_data
    )

    requests_from_execution += consolidation_requests

    if requests_from_execution != requests:
        raise InvalidBlock

    for i, request in enumerate(requests_from_execution):
        trie_set(requests_trie, rlp.encode(Uint(i)), request)

    return ApplyBodyOutput(
        block_gas_used,
        Hash32(transactions_list.hash_tree_root()),
        root(receipts_trie),
        block_logs_bloom,
        state_root(state),
        root(withdrawals_trie),
        blob_gas_used,
        root(requests_trie),
    )


def process_transaction(
    env: vm.Environment, tx: AnyTransaction
) -> Tuple[Uint, Tuple[Log, ...], Optional[Exception]]:
    """
    Execute a transaction against the provided environment.

    This function processes the actions needed to execute a transaction.
    It decrements the sender's account after calculating the gas fee and
    refunds them the proper amount after execution. Calling contracts,
    deploying code, and incrementing nonces are all examples of actions that
    happen within this function or from a call made within this function.

    Accounts that are marked for deletion are processed and destroyed after
    execution.

    Parameters
    ----------
    env :
        Environment for the Ethereum Virtual Machine.
    tx :
        Transaction to execute.

    Returns
    -------
    gas_left : `ethereum.base_types.U256`
        Remaining gas after execution.
    logs : `Tuple[ethereum.blocks.Log, ...]`
        Logs generated during execution.
    """
    sender = env.origin
    sender_account = get_account(env.state, sender)

    if isinstance(tx, RlpBlobTransaction):
        blob_gas_fee = calculate_data_fee(env.excess_blob_gas, tx)
    else:
        blob_gas_fee = Uint(0)

    effective_gas_fee = U256(tx.payload.gas) * env.gas_price

    gas = U256(tx.payload.gas) - calculate_intrinsic_cost(tx)
    increment_nonce(env.state, sender)

    sender_balance_after_gas_fee = (
        sender_account.balance - effective_gas_fee - blob_gas_fee
    )
    set_account_balance(env.state, sender, sender_balance_after_gas_fee)

    preaccessed_addresses = set()
    preaccessed_storage_keys = set()
    preaccessed_addresses.add(env.coinbase)
<<<<<<< HEAD
    if isinstance(tx, (
        RlpAccessListTransaction,
        RlpFeeMarketTransaction,
        RlpBlobTransaction
    )):
        for address, keys in tx.payload.access_list:
=======
    if isinstance(
        tx,
        (
            AccessListTransaction,
            FeeMarketTransaction,
            BlobTransaction,
            SetCodeTransaction,
        ),
    ):
        for address, keys in tx.access_list:
>>>>>>> 2875a733
            preaccessed_addresses.add(address)
            for key in keys:
                preaccessed_storage_keys.add((address, key))

    authorizations: Tuple[Authorization, ...] = ()
    if isinstance(tx, SetCodeTransaction):
        authorizations = tx.authorizations

    message = prepare_message(
        sender,
        Address(tx.payload.to) if tx.payload.to is not None else Bytes0(),
        U256(tx.payload.value),
        tx.payload.input_,
        gas,
        env,
        preaccessed_addresses=frozenset(preaccessed_addresses),
        preaccessed_storage_keys=frozenset(preaccessed_storage_keys),
        authorizations=authorizations,
    )

    output = process_message_call(message, env)

    gas_used = tx.payload.gas - output.gas_left
    gas_refund = min(gas_used // 5, output.refund_counter)
    gas_refund_amount = (output.gas_left + gas_refund) * env.gas_price

    # For non-1559 tx env.gas_price == tx.payload.max_fees_per_gas.regular
    priority_fee_per_gas = env.gas_price - env.base_fee_per_gas
    transaction_fee = (
        U256(tx.payload.gas) - output.gas_left - gas_refund
    ) * priority_fee_per_gas

    total_gas_used = gas_used - gas_refund

    # refund gas
    sender_balance_after_refund = (
        get_account(env.state, sender).balance + gas_refund_amount
    )
    set_account_balance(env.state, sender, sender_balance_after_refund)

    # transfer miner fees
    coinbase_balance_after_mining_fee = (
        get_account(env.state, env.coinbase).balance + transaction_fee
    )
    if coinbase_balance_after_mining_fee != 0:
        set_account_balance(
            env.state, env.coinbase, coinbase_balance_after_mining_fee
        )
    elif account_exists_and_is_empty(env.state, env.coinbase):
        destroy_account(env.state, env.coinbase)

    for address in output.accounts_to_delete:
        destroy_account(env.state, address)

    destroy_touched_empty_accounts(env.state, output.touched_accounts)

    return total_gas_used, output.logs, output.error


def calculate_intrinsic_cost(tx: AnyTransaction) -> Uint:
    """
    Calculates the gas that is charged before execution is started.

    The intrinsic cost of the transaction is charged before execution has
    begun. Functions/operations in the EVM cost money to execute so this
    intrinsic cost is for the operations that need to be paid for as part of
    the transaction. Data transfer, for example, is part of this intrinsic
    cost. It costs ether to send data over the wire and that ether is
    accounted for in the intrinsic cost calculated in this function. This
    intrinsic cost must be calculated and paid for before execution in order
    for all operations to be implemented.

    Parameters
    ----------
    tx :
        Transaction to compute the intrinsic cost of.

    Returns
    -------
    verified : `ethereum.base_types.Uint`
        The intrinsic cost of the transaction.
    """
    data_cost = 0

    for byte in tx.payload.input_:
        if byte == 0:
            data_cost += TX_DATA_COST_PER_ZERO
        else:
            data_cost += TX_DATA_COST_PER_NON_ZERO

    if tx.payload.to is None:
        create_cost = TX_CREATE_COST + int(
            init_code_cost(Uint(len(tx.payload.input_))))
    else:
        create_cost = 0

    access_list_cost = 0
<<<<<<< HEAD
    if isinstance(tx, (
        RlpAccessListTransaction,
        RlpFeeMarketTransaction,
        RlpBlobTransaction,
    )):
        for _address, keys in tx.payload.access_list:
=======
    if isinstance(
        tx,
        (
            AccessListTransaction,
            FeeMarketTransaction,
            BlobTransaction,
            SetCodeTransaction,
        ),
    ):
        for _address, keys in tx.access_list:
>>>>>>> 2875a733
            access_list_cost += TX_ACCESS_LIST_ADDRESS_COST
            access_list_cost += len(keys) * TX_ACCESS_LIST_STORAGE_KEY_COST

    auth_cost = 0
    if isinstance(tx, SetCodeTransaction):
        auth_cost += PER_EMPTY_ACCOUNT_COST * len(tx.authorizations)

    return Uint(
        TX_BASE_COST + data_cost + create_cost + access_list_cost + auth_cost
    )


def recover_sender(tx: AnyTransaction) -> Address:
    """
    Extracts the sender address from a transaction.

    In order to recover the sender of a transaction the two components needed
    are the signature and the signing hash of the transaction. The sender's
    public key can be obtained with these two values and therefore the sender
    address can be retrieved.

    Parameters
    ----------
    tx :
        Transaction of interest.

    Returns
    -------
    sender : `ethereum.fork_types.Address`
        The address of the account that signed the transaction.
    """
<<<<<<< HEAD
    return recover_signer(tx.from_.secp256k1_signature, signing_hash(tx))
=======
    r, s = tx.r, tx.s
    if 0 >= r or r >= SECP256K1N:
        raise InvalidBlock
    if 0 >= s or s > SECP256K1N // 2:
        raise InvalidBlock

    try:
        if isinstance(tx, LegacyTransaction):
            v = tx.v
            if v == 27 or v == 28:
                public_key = secp256k1_recover(
                    r, s, v - 27, signing_hash_pre155(tx)
                )
            else:
                if v != 35 + chain_id * 2 and v != 36 + chain_id * 2:
                    raise InvalidBlock
                public_key = secp256k1_recover(
                    r, s, v - 35 - chain_id * 2, signing_hash_155(tx, chain_id)
                )
        elif isinstance(tx, AccessListTransaction):
            public_key = secp256k1_recover(
                r, s, tx.y_parity, signing_hash_2930(tx)
            )
        elif isinstance(tx, FeeMarketTransaction):
            public_key = secp256k1_recover(
                r, s, tx.y_parity, signing_hash_1559(tx)
            )
        elif isinstance(tx, BlobTransaction):
            public_key = secp256k1_recover(
                r, s, tx.y_parity, signing_hash_4844(tx)
            )
        elif isinstance(tx, SetCodeTransaction):
            public_key = secp256k1_recover(
                r, s, tx.y_parity, signing_hash_7702(tx)
            )
    except InvalidSignature as e:
        raise InvalidBlock from e

    return Address(keccak256(public_key)[12:32])


def signing_hash_pre155(tx: LegacyTransaction) -> Hash32:
    """
    Compute the hash of a transaction used in a legacy (pre EIP 155) signature.

    Parameters
    ----------
    tx :
        Transaction of interest.

    Returns
    -------
    hash : `ethereum.crypto.hash.Hash32`
        Hash of the transaction.
    """
    return keccak256(
        rlp.encode(
            (
                tx.nonce,
                tx.gas_price,
                tx.gas,
                tx.to,
                tx.value,
                tx.data,
            )
        )
    )


def signing_hash_155(tx: LegacyTransaction, chain_id: U64) -> Hash32:
    """
    Compute the hash of a transaction used in a EIP 155 signature.

    Parameters
    ----------
    tx :
        Transaction of interest.
    chain_id :
        The id of the current chain.

    Returns
    -------
    hash : `ethereum.crypto.hash.Hash32`
        Hash of the transaction.
    """
    return keccak256(
        rlp.encode(
            (
                tx.nonce,
                tx.gas_price,
                tx.gas,
                tx.to,
                tx.value,
                tx.data,
                chain_id,
                Uint(0),
                Uint(0),
            )
        )
    )


def signing_hash_2930(tx: AccessListTransaction) -> Hash32:
    """
    Compute the hash of a transaction used in a EIP 2930 signature.

    Parameters
    ----------
    tx :
        Transaction of interest.

    Returns
    -------
    hash : `ethereum.crypto.hash.Hash32`
        Hash of the transaction.
    """
    return keccak256(
        b"\x01"
        + rlp.encode(
            (
                tx.chain_id,
                tx.nonce,
                tx.gas_price,
                tx.gas,
                tx.to,
                tx.value,
                tx.data,
                tx.access_list,
            )
        )
    )


def signing_hash_1559(tx: FeeMarketTransaction) -> Hash32:
    """
    Compute the hash of a transaction used in a EIP 1559 signature.

    Parameters
    ----------
    tx :
        Transaction of interest.

    Returns
    -------
    hash : `ethereum.crypto.hash.Hash32`
        Hash of the transaction.
    """
    return keccak256(
        b"\x02"
        + rlp.encode(
            (
                tx.chain_id,
                tx.nonce,
                tx.max_priority_fee_per_gas,
                tx.max_fee_per_gas,
                tx.gas,
                tx.to,
                tx.value,
                tx.data,
                tx.access_list,
            )
        )
    )
>>>>>>> 2875a733


def signing_hash(tx: AnyTransaction) -> Hash32:
    if isinstance(tx, AnyRlpConvertedTransaction):
        tx = recover_rlp_tx(tx)
        return signing_hash_rlp(tx)


def tx_hash(tx: AnyTransaction) -> Hash32:
    if isinstance(tx, AnyRlpConvertedTransaction):
        tx = recover_rlp_tx(tx)
        return tx_hash_rlp(tx)


def signing_hash_7702(tx: SetCodeTransaction) -> Hash32:
    """
    Compute the hash of a transaction used in a EIP-7702 signature.

    Parameters
    ----------
    tx :
        Transaction of interest.

    Returns
    -------
    hash : `ethereum.crypto.hash.Hash32`
        Hash of the transaction.
    """
    return keccak256(
        b"\x04"
        + rlp.encode(
            (
                tx.chain_id,
                tx.nonce,
                tx.max_priority_fee_per_gas,
                tx.max_fee_per_gas,
                tx.gas,
                tx.to,
                tx.value,
                tx.data,
                tx.access_list,
                tx.authorizations,
            )
        )
    )


def compute_header_hash(header: Header) -> Hash32:
    """
    Computes the hash of a block header.

    The header hash of a block is the canonical hash that is used to refer
    to a specific block and completely distinguishes a block from another.

    ``keccak256`` is a function that produces a 256 bit hash of any input.
    It also takes in any number of bytes as an input and produces a single
    hash for them. A hash is a completely unique output for a single input.
    So an input corresponds to one unique hash that can be used to identify
    the input exactly.

    Prior to using the ``keccak256`` hash function, the header must be
    encoded using the Recursive-Length Prefix. See :ref:`rlp`.
    RLP encoding the header converts it into a space-efficient format that
    allows for easy transfer of data between nodes. The purpose of RLP is to
    encode arbitrarily nested arrays of binary data, and RLP is the primary
    encoding method used to serialize objects in Ethereum's execution layer.
    The only purpose of RLP is to encode structure; encoding specific data
    types (e.g. strings, floats) is left up to higher-order protocols.

    Parameters
    ----------
    header :
        Header of interest.

    Returns
    -------
    hash : `ethereum.crypto.hash.Hash32`
        Hash of the header.
    """
    return keccak256(rlp.encode(header))


def check_gas_limit(gas_limit: Uint, parent_gas_limit: Uint) -> bool:
    """
    Validates the gas limit for a block.

    The bounds of the gas limit, ``max_adjustment_delta``, is set as the
    quotient of the parent block's gas limit and the
    ``GAS_LIMIT_ADJUSTMENT_FACTOR``. Therefore, if the gas limit that is
    passed through as a parameter is greater than or equal to the *sum* of
    the parent's gas and the adjustment delta then the limit for gas is too
    high and fails this function's check. Similarly, if the limit is less
    than or equal to the *difference* of the parent's gas and the adjustment
    delta *or* the predefined ``GAS_LIMIT_MINIMUM`` then this function's
    check fails because the gas limit doesn't allow for a sufficient or
    reasonable amount of gas to be used on a block.

    Parameters
    ----------
    gas_limit :
        Gas limit to validate.

    parent_gas_limit :
        Gas limit of the parent block.

    Returns
    -------
    check : `bool`
        True if gas limit constraints are satisfied, False otherwise.
    """
    max_adjustment_delta = parent_gas_limit // GAS_LIMIT_ADJUSTMENT_FACTOR
    if gas_limit >= parent_gas_limit + max_adjustment_delta:
        return False
    if gas_limit <= parent_gas_limit - max_adjustment_delta:
        return False
    if gas_limit < GAS_LIMIT_MINIMUM:
        return False

    return True<|MERGE_RESOLUTION|>--- conflicted
+++ resolved
@@ -15,17 +15,13 @@
 from dataclasses import dataclass
 from typing import List, Optional, Tuple, Union
 
-from ethereum.base_types import Bytes0, Bytes32
-<<<<<<< HEAD
-=======
+from ethereum.base_types import Bytes32
 from ethereum.crypto import InvalidSignature
-from ethereum.crypto.elliptic_curve import SECP256K1N, secp256k1_recover
->>>>>>> 2875a733
 from ethereum.crypto.hash import Hash32, keccak256
 from ethereum.exceptions import InvalidBlock
 
 from .. import rlp
-from ..base_types import U64, U256, Bytes, Uint
+from ..base_types import U64, U256, Bytes, Bytes0, Uint
 from . import vm
 from .blocks import (
     Block,
@@ -37,16 +33,7 @@
     encode_receipt,
 )
 from .bloom import logs_bloom
-<<<<<<< HEAD
-from .fork_types import (
-    Address,
-    Bloom,
-    Root,
-    VersionedHash,
-)
-=======
-from .fork_types import Address, Authorization, Bloom, Root, VersionedHash
->>>>>>> 2875a733
+from .fork_types import Address, Bloom, Root, VersionedHash
 from .requests import (
     parse_consolidation_requests_from_system_tx,
     parse_deposit_requests_from_receipt,
@@ -71,20 +58,13 @@
     TX_CREATE_COST,
     TX_DATA_COST_PER_NON_ZERO,
     TX_DATA_COST_PER_ZERO,
-<<<<<<< HEAD
     AnyRlpConvertedTransaction,
     AnyTransaction,
+    Authorization,
     RlpAccessListTransaction,
     RlpBlobTransaction,
     RlpFeeMarketTransaction,
-=======
-    AccessListTransaction,
-    BlobTransaction,
-    FeeMarketTransaction,
-    LegacyTransaction,
-    SetCodeTransaction,
-    Transaction,
->>>>>>> 2875a733
+    RlpSetCodeTransaction,
     decode_transaction,
     recover_rlp_tx,
     recover_signer,
@@ -97,7 +77,10 @@
 from .utils.hexadecimal import hex_to_address
 from .utils.message import prepare_message
 from .vm import Message
-from .vm.eoa_delegation import PER_EMPTY_ACCOUNT_COST, is_valid_delegation
+from .vm.eoa_delegation import (
+    PER_EMPTY_ACCOUNT_COST,
+    is_valid_delegation,
+)
 from .vm.gas import (
     calculate_blob_gas_price,
     calculate_data_fee,
@@ -437,31 +420,20 @@
         raise InvalidBlock
     if tx.payload.to is None and len(tx.payload.input_) > 2 * MAX_CODE_SIZE:
         raise InvalidBlock
-
     if tx.payload.gas > gas_available:
         raise InvalidBlock
 
-<<<<<<< HEAD
-    if tx.from_.address != recover_sender(tx):
-        raise InvalidBlock
-    sender = tx.from_.address
-    sender_account = get_account(state, sender)
-
-    if isinstance(tx, (RlpFeeMarketTransaction, RlpBlobTransaction)):
+    sender_address = recover_sender(tx)
+
+    sender_account = get_account(state, sender_address)
+
+    if isinstance(
+        tx, (RlpFeeMarketTransaction, RlpBlobTransaction, RlpSetCodeTransaction)
+    ):
         if (
             tx.payload.max_fees_per_gas.regular
             < tx.payload.max_priority_fees_per_gas.regular
         ):
-=======
-    sender_address = recover_sender(chain_id, tx)
-
-    sender_account = get_account(state, sender_address)
-
-    if isinstance(
-        tx, (FeeMarketTransaction, BlobTransaction, SetCodeTransaction)
-    ):
-        if tx.max_fee_per_gas < tx.max_priority_fee_per_gas:
->>>>>>> 2875a733
             raise InvalidBlock
         if tx.payload.max_fees_per_gas.regular < base_fee_per_gas:
             raise InvalidBlock
@@ -482,13 +454,8 @@
             U256(tx.payload.gas) * tx.payload.max_fees_per_gas.regular
         )
 
-<<<<<<< HEAD
     if isinstance(tx, RlpBlobTransaction):
         if len(tx.payload.blob_versioned_hashes) == 0:
-=======
-    if isinstance(tx, BlobTransaction):
-        if len(tx.blob_versioned_hashes) == 0:
->>>>>>> 2875a733
             raise InvalidBlock
         for blob_versioned_hash in tx.payload.blob_versioned_hashes:
             if blob_versioned_hash[0:1] != VERSIONED_HASH_VERSION_KZG:
@@ -499,8 +466,6 @@
             calculate_blob_gas_price(excess_blob_gas)
         ):
             raise InvalidBlock
-        if tx.payload.max_priority_fees_per_gas.blob > 0:
-            raise InvalidBlock
 
         max_gas_fee += (
             U256(calculate_total_blob_gas(tx))
@@ -509,20 +474,12 @@
         blob_versioned_hashes = tx.payload.blob_versioned_hashes
     else:
         blob_versioned_hashes = ()
-<<<<<<< HEAD
+
+    if isinstance(tx, RlpSetCodeTransaction):
+        if not any(tx.payload.authorization_list):
+            raise InvalidBlock
+
     if sender_account.nonce != tx.payload.nonce:
-=======
-
-    if isinstance(tx, (BlobTransaction, SetCodeTransaction)):
-        if not isinstance(tx.to, Address):
-            raise InvalidBlock
-
-    if isinstance(tx, SetCodeTransaction):
-        if not any(tx.authorizations):
-            raise InvalidBlock
-
-    if sender_account.nonce != tx.nonce:
->>>>>>> 2875a733
         raise InvalidBlock
     if sender_account.balance < max_gas_fee + tx.payload.value:
         raise InvalidBlock
@@ -998,32 +955,23 @@
     preaccessed_addresses = set()
     preaccessed_storage_keys = set()
     preaccessed_addresses.add(env.coinbase)
-<<<<<<< HEAD
-    if isinstance(tx, (
-        RlpAccessListTransaction,
-        RlpFeeMarketTransaction,
-        RlpBlobTransaction
-    )):
-        for address, keys in tx.payload.access_list:
-=======
     if isinstance(
         tx,
         (
-            AccessListTransaction,
-            FeeMarketTransaction,
-            BlobTransaction,
-            SetCodeTransaction,
+            RlpAccessListTransaction,
+            RlpFeeMarketTransaction,
+            RlpBlobTransaction,
+            RlpSetCodeTransaction,
         ),
     ):
-        for address, keys in tx.access_list:
->>>>>>> 2875a733
+        for address, keys in tx.payload.access_list:
             preaccessed_addresses.add(address)
             for key in keys:
                 preaccessed_storage_keys.add((address, key))
 
     authorizations: Tuple[Authorization, ...] = ()
-    if isinstance(tx, SetCodeTransaction):
-        authorizations = tx.authorizations
+    if isinstance(tx, RlpSetCodeTransaction):
+        authorizations = tuple(tx.payload.authorization_list)
 
     message = prepare_message(
         sender,
@@ -1114,31 +1062,22 @@
         create_cost = 0
 
     access_list_cost = 0
-<<<<<<< HEAD
-    if isinstance(tx, (
-        RlpAccessListTransaction,
-        RlpFeeMarketTransaction,
-        RlpBlobTransaction,
-    )):
-        for _address, keys in tx.payload.access_list:
-=======
     if isinstance(
         tx,
         (
-            AccessListTransaction,
-            FeeMarketTransaction,
-            BlobTransaction,
-            SetCodeTransaction,
+            RlpAccessListTransaction,
+            RlpFeeMarketTransaction,
+            RlpBlobTransaction,
+            RlpSetCodeTransaction,
         ),
     ):
-        for _address, keys in tx.access_list:
->>>>>>> 2875a733
+        for _address, keys in tx.payload.access_list:
             access_list_cost += TX_ACCESS_LIST_ADDRESS_COST
             access_list_cost += len(keys) * TX_ACCESS_LIST_STORAGE_KEY_COST
 
     auth_cost = 0
-    if isinstance(tx, SetCodeTransaction):
-        auth_cost += PER_EMPTY_ACCOUNT_COST * len(tx.authorizations)
+    if isinstance(tx, RlpSetCodeTransaction):
+        auth_cost += PER_EMPTY_ACCOUNT_COST * len(tx.payload.authorization_list)
 
     return Uint(
         TX_BASE_COST + data_cost + create_cost + access_list_cost + auth_cost
@@ -1164,173 +1103,10 @@
     sender : `ethereum.fork_types.Address`
         The address of the account that signed the transaction.
     """
-<<<<<<< HEAD
-    return recover_signer(tx.from_.secp256k1_signature, signing_hash(tx))
-=======
-    r, s = tx.r, tx.s
-    if 0 >= r or r >= SECP256K1N:
-        raise InvalidBlock
-    if 0 >= s or s > SECP256K1N // 2:
-        raise InvalidBlock
-
     try:
-        if isinstance(tx, LegacyTransaction):
-            v = tx.v
-            if v == 27 or v == 28:
-                public_key = secp256k1_recover(
-                    r, s, v - 27, signing_hash_pre155(tx)
-                )
-            else:
-                if v != 35 + chain_id * 2 and v != 36 + chain_id * 2:
-                    raise InvalidBlock
-                public_key = secp256k1_recover(
-                    r, s, v - 35 - chain_id * 2, signing_hash_155(tx, chain_id)
-                )
-        elif isinstance(tx, AccessListTransaction):
-            public_key = secp256k1_recover(
-                r, s, tx.y_parity, signing_hash_2930(tx)
-            )
-        elif isinstance(tx, FeeMarketTransaction):
-            public_key = secp256k1_recover(
-                r, s, tx.y_parity, signing_hash_1559(tx)
-            )
-        elif isinstance(tx, BlobTransaction):
-            public_key = secp256k1_recover(
-                r, s, tx.y_parity, signing_hash_4844(tx)
-            )
-        elif isinstance(tx, SetCodeTransaction):
-            public_key = secp256k1_recover(
-                r, s, tx.y_parity, signing_hash_7702(tx)
-            )
+        return recover_signer(tx.signature.secp256k1, signing_hash(tx))
     except InvalidSignature as e:
         raise InvalidBlock from e
-
-    return Address(keccak256(public_key)[12:32])
-
-
-def signing_hash_pre155(tx: LegacyTransaction) -> Hash32:
-    """
-    Compute the hash of a transaction used in a legacy (pre EIP 155) signature.
-
-    Parameters
-    ----------
-    tx :
-        Transaction of interest.
-
-    Returns
-    -------
-    hash : `ethereum.crypto.hash.Hash32`
-        Hash of the transaction.
-    """
-    return keccak256(
-        rlp.encode(
-            (
-                tx.nonce,
-                tx.gas_price,
-                tx.gas,
-                tx.to,
-                tx.value,
-                tx.data,
-            )
-        )
-    )
-
-
-def signing_hash_155(tx: LegacyTransaction, chain_id: U64) -> Hash32:
-    """
-    Compute the hash of a transaction used in a EIP 155 signature.
-
-    Parameters
-    ----------
-    tx :
-        Transaction of interest.
-    chain_id :
-        The id of the current chain.
-
-    Returns
-    -------
-    hash : `ethereum.crypto.hash.Hash32`
-        Hash of the transaction.
-    """
-    return keccak256(
-        rlp.encode(
-            (
-                tx.nonce,
-                tx.gas_price,
-                tx.gas,
-                tx.to,
-                tx.value,
-                tx.data,
-                chain_id,
-                Uint(0),
-                Uint(0),
-            )
-        )
-    )
-
-
-def signing_hash_2930(tx: AccessListTransaction) -> Hash32:
-    """
-    Compute the hash of a transaction used in a EIP 2930 signature.
-
-    Parameters
-    ----------
-    tx :
-        Transaction of interest.
-
-    Returns
-    -------
-    hash : `ethereum.crypto.hash.Hash32`
-        Hash of the transaction.
-    """
-    return keccak256(
-        b"\x01"
-        + rlp.encode(
-            (
-                tx.chain_id,
-                tx.nonce,
-                tx.gas_price,
-                tx.gas,
-                tx.to,
-                tx.value,
-                tx.data,
-                tx.access_list,
-            )
-        )
-    )
-
-
-def signing_hash_1559(tx: FeeMarketTransaction) -> Hash32:
-    """
-    Compute the hash of a transaction used in a EIP 1559 signature.
-
-    Parameters
-    ----------
-    tx :
-        Transaction of interest.
-
-    Returns
-    -------
-    hash : `ethereum.crypto.hash.Hash32`
-        Hash of the transaction.
-    """
-    return keccak256(
-        b"\x02"
-        + rlp.encode(
-            (
-                tx.chain_id,
-                tx.nonce,
-                tx.max_priority_fee_per_gas,
-                tx.max_fee_per_gas,
-                tx.gas,
-                tx.to,
-                tx.value,
-                tx.data,
-                tx.access_list,
-            )
-        )
-    )
->>>>>>> 2875a733
 
 
 def signing_hash(tx: AnyTransaction) -> Hash32:
@@ -1343,39 +1119,6 @@
     if isinstance(tx, AnyRlpConvertedTransaction):
         tx = recover_rlp_tx(tx)
         return tx_hash_rlp(tx)
-
-
-def signing_hash_7702(tx: SetCodeTransaction) -> Hash32:
-    """
-    Compute the hash of a transaction used in a EIP-7702 signature.
-
-    Parameters
-    ----------
-    tx :
-        Transaction of interest.
-
-    Returns
-    -------
-    hash : `ethereum.crypto.hash.Hash32`
-        Hash of the transaction.
-    """
-    return keccak256(
-        b"\x04"
-        + rlp.encode(
-            (
-                tx.chain_id,
-                tx.nonce,
-                tx.max_priority_fee_per_gas,
-                tx.max_fee_per_gas,
-                tx.gas,
-                tx.to,
-                tx.value,
-                tx.data,
-                tx.access_list,
-                tx.authorizations,
-            )
-        )
-    )
 
 
 def compute_header_hash(header: Header) -> Hash32:
