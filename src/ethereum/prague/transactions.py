from typing import Optional, Type, Union

<<<<<<< HEAD
import snappy

from remerkleable.basic import uint8, uint64, uint256
from remerkleable.byte_arrays import ByteList, ByteVector, Bytes32
from remerkleable.complex import Container, List
from remerkleable.stable_container import Profile, StableContainer

from ethereum.crypto.elliptic_curve import (
    secp256k1_pack,
    secp256k1_recover_packed,
    secp256k1_unpack,
    secp256k1_validate,
)
from ethereum.crypto.hash import keccak256

from .. import rlp
from ..base_types import Bytes, U64, U256
from ..exceptions import InvalidBlock
from .fork_types import Address
from .transactions_rlp import (
    AccessListRlpTransaction,
    AnyRlpTransaction,
    BlobRlpTransaction,
    FeeMarketRlpTransaction,
    LegacyRlpTransaction,
    signing_hash_155,
    signing_hash_1559,
    signing_hash_2930,
    signing_hash_4844,
    signing_hash_pre155,
)
=======
from ethereum.exceptions import InvalidBlock

from .. import rlp
from ..base_types import (
    U64,
    U256,
    Bytes,
    Bytes0,
    Bytes32,
    Uint,
    slotted_freezable,
)
from .fork_types import Address, Authorization, VersionedHash
>>>>>>> 2875a733

TX_BASE_COST = 21000
TX_DATA_COST_PER_NON_ZERO = 16
TX_DATA_COST_PER_ZERO = 4
TX_CREATE_COST = 32000
TX_ACCESS_LIST_ADDRESS_COST = 2400
TX_ACCESS_LIST_STORAGE_KEY_COST = 1900


class TransactionType(uint8):
    pass


LEGACY_TX_TYPE = TransactionType(0x00)
ACCESS_LIST_TX_TYPE = TransactionType(0x01)
FEE_MARKET_TX_TYPE = TransactionType(0x02)
BLOB_TX_TYPE = TransactionType(0x03)
SSZ_TX_TYPE = TransactionType(0x04)


class Hash32(Bytes32):
    pass


class ExecutionAddress(ByteVector[20]):
    pass


class VersionedHash(Bytes32):
    pass


class ChainId(uint64):
    pass


class FeePerGas(uint256):
    pass


SECP256K1_SIGNATURE_SIZE = 32 + 32 + 1
MAX_TRANSACTION_SIGNATURE_FIELDS = uint64(2**4)
MAX_FEES_PER_GAS_FIELDS = uint64(2**4)
MAX_CALLDATA_SIZE = uint64(2**24)
MAX_ACCESS_LIST_STORAGE_KEYS = uint64(2**19)
MAX_ACCESS_LIST_SIZE = uint64(2**19)
MAX_BLOB_COMMITMENTS_PER_BLOCK = uint64(2**12)
MAX_TRANSACTION_PAYLOAD_FIELDS = uint64(2**5)


class ExecutionSignature(StableContainer[MAX_TRANSACTION_SIGNATURE_FIELDS]):
    address: Optional[ExecutionAddress]
    secp256k1_signature: Optional[ByteVector[SECP256K1_SIGNATURE_SIZE]]


class Secp256k1ExecutionSignature(Profile[ExecutionSignature]):
    address: ExecutionAddress
    secp256k1_signature: ByteVector[SECP256K1_SIGNATURE_SIZE]


class FeesPerGas(StableContainer[MAX_FEES_PER_GAS_FIELDS]):
    regular: Optional[FeePerGas]

    # EIP-4844
    blob: Optional[FeePerGas]


class AccessTuple(Container):
    address: ExecutionAddress
    storage_keys: List[Hash32, MAX_ACCESS_LIST_STORAGE_KEYS]


class TransactionPayload(StableContainer[MAX_TRANSACTION_PAYLOAD_FIELDS]):
    # EIP-2718
    type_: Optional[TransactionType]

    # EIP-155
    chain_id: Optional[ChainId]

    nonce: Optional[uint64]
    max_fees_per_gas: Optional[FeesPerGas]
    gas: Optional[uint64]
    to: Optional[ExecutionAddress]
    value: Optional[uint256]
    input_: Optional[ByteList[MAX_CALLDATA_SIZE]]

    # EIP-2930
    access_list: Optional[List[AccessTuple, MAX_ACCESS_LIST_SIZE]]

    # EIP-1559
    max_priority_fees_per_gas: Optional[FeesPerGas]

    # EIP-4844
    blob_versioned_hashes: Optional[List[VersionedHash, MAX_BLOB_COMMITMENTS_PER_BLOCK]]


class Transaction(Container):
    payload: TransactionPayload
    from_: ExecutionSignature


class BasicFeesPerGas(Profile[FeesPerGas]):
    regular: FeePerGas


class BlobFeesPerGas(Profile[FeesPerGas]):
    regular: FeePerGas
    blob: FeePerGas


class RlpLegacyTransactionPayload(Profile[TransactionPayload]):
    type_: TransactionType
    chain_id: Optional[ChainId]
    nonce: uint64
    max_fees_per_gas: BasicFeesPerGas
    gas: uint64
    to: Optional[ExecutionAddress]
    value: uint256
    input_: ByteList[MAX_CALLDATA_SIZE]


class RlpLegacyTransaction(Container):
    payload: RlpLegacyTransactionPayload
    from_: Secp256k1ExecutionSignature


def recover_rlp_tx_legacy(
    tx: RlpLegacyTransaction
) -> LegacyRlpTransaction:
    r, s, y_parity = secp256k1_unpack(tx.from_.secp256k1_signature)
    if tx.payload.chain_id is not None:  # EIP-155
        v = U64(1 if y_parity else 0) + 35 + tx.payload.chain_id * 2
    else:
        v = U64(1 if y_parity else 0) + 27

    return LegacyRlpTransaction(
        nonce=U64(tx.payload.nonce),
        gas_price=U256(tx.payload.max_fees_per_gas.regular),
        gas=U64(tx.payload.gas),
        to=bytes(tx.payload.to if tx.payload.to is not None else []),
        value=U256(tx.payload.value),
        data=tx.payload.input_,
        v=v,
        r=r,
        s=s,
    )


<<<<<<< HEAD
class RlpAccessListTransactionPayload(Profile[TransactionPayload]):
    type_: TransactionType
    chain_id: ChainId
    nonce: uint64
    max_fees_per_gas: BasicFeesPerGas
    gas: uint64
    to: Optional[ExecutionAddress]
    value: uint256
    input_: ByteList[MAX_CALLDATA_SIZE]
    access_list: List[AccessTuple, MAX_ACCESS_LIST_SIZE]


class RlpAccessListTransaction(Container):
    payload: RlpAccessListTransactionPayload
    from_: Secp256k1ExecutionSignature


def recover_rlp_tx_2930(
    tx: RlpAccessListTransaction
) -> AccessListRlpTransaction:
    r, s, y_parity = secp256k1_unpack(tx.from_.secp256k1_signature)

    return AccessListRlpTransaction(
        chain_id=U64(tx.payload.chain_id),
        nonce=U64(tx.payload.nonce),
        gas_price=U256(tx.payload.max_fees_per_gas.regular),
        gas=U64(tx.payload.gas),
        to=bytes(tx.payload.to if tx.payload.to is not None else []),
        value=U256(tx.payload.value),
        data=tx.payload.input_,
        access_list=tuple([(
            Address(access_tuple.address),
            tuple(access_tuple.storage_keys),
        ) for access_tuple in tx.payload.access_list]),
        y_parity=U256(1) if y_parity else U256(0),
        r=r,
        s=s,
    )


class RlpFeeMarketTransactionPayload(Profile[TransactionPayload]):
    type_: TransactionType
    chain_id: ChainId
    nonce: uint64
    max_fees_per_gas: BasicFeesPerGas
    gas: uint64
    to: Optional[ExecutionAddress]
    value: uint256
    input_: ByteList[MAX_CALLDATA_SIZE]
    access_list: List[AccessTuple, MAX_ACCESS_LIST_SIZE]
    max_priority_fees_per_gas: BasicFeesPerGas


class RlpFeeMarketTransaction(Container):
    payload: RlpFeeMarketTransactionPayload
    from_: Secp256k1ExecutionSignature


def recover_rlp_tx_1559(
    tx: RlpFeeMarketTransaction
) -> FeeMarketRlpTransaction:
    r, s, y_parity = secp256k1_unpack(tx.from_.secp256k1_signature)

    return FeeMarketRlpTransaction(
        chain_id=U64(tx.payload.chain_id),
        nonce=U64(tx.payload.nonce),
        max_priority_fee_per_gas=U256(tx.payload.max_priority_fees_per_gas.regular),
        max_fee_per_gas=U256(tx.payload.max_fees_per_gas.regular),
        gas=U64(tx.payload.gas),
        to=bytes(tx.payload.to if tx.payload.to is not None else []),
        value=U256(tx.payload.value),
        data=tx.payload.input_,
        access_list=tuple([(
            Address(access_tuple.address),
            tuple(access_tuple.storage_keys),
        ) for access_tuple in tx.payload.access_list]),
        y_parity=U256(1) if y_parity else U256(0),
        r=r,
        s=s,
    )


class RlpBlobTransactionPayload(Profile[TransactionPayload]):
    type_: TransactionType
    chain_id: ChainId
    nonce: uint64
    max_fees_per_gas: BlobFeesPerGas
    gas: uint64
    to: ExecutionAddress
    value: uint256
    input_: ByteList[MAX_CALLDATA_SIZE]
    access_list: List[AccessTuple, MAX_ACCESS_LIST_SIZE]
    max_priority_fees_per_gas: BlobFeesPerGas
    blob_versioned_hashes: List[VersionedHash, MAX_BLOB_COMMITMENTS_PER_BLOCK]


class RlpBlobTransaction(Container):
    payload: RlpBlobTransactionPayload
    from_: Secp256k1ExecutionSignature


def recover_rlp_tx_4844(
    tx: RlpBlobTransaction
) -> BlobRlpTransaction:
    r, s, y_parity = secp256k1_unpack(tx.from_.secp256k1_signature)

    return BlobRlpTransaction(
        chain_id=U64(tx.payload.chain_id),
        nonce=U64(tx.payload.nonce),
        max_priority_fee_per_gas=U256(tx.payload.max_priority_fees_per_gas.regular),
        max_fee_per_gas=U256(tx.payload.max_fees_per_gas.regular),
        gas=U64(tx.payload.gas),
        to=tx.payload.to,
        value=U256(tx.payload.value),
        data=tx.payload.input_,
        access_list=tuple([(
            Address(access_tuple.address),
            tuple(access_tuple.storage_keys),
        ) for access_tuple in tx.payload.access_list]),
        max_fee_per_blob_gas=U256(tx.payload.max_fees_per_gas.blob),
        blob_versioned_hashes=tuple(tx.payload.blob_versioned_hashes),
        y_parity=U256(1) if y_parity else U256(0),
        r=r,
        s=s,
    )


AnyRlpConvertedTransaction = Union[
    RlpLegacyTransaction,
    RlpAccessListTransaction,
    RlpFeeMarketTransaction,
    RlpBlobTransaction,
=======
    chain_id: U64
    nonce: U256
    max_priority_fee_per_gas: Uint
    max_fee_per_gas: Uint
    gas: Uint
    to: Address
    value: U256
    data: Bytes
    access_list: Tuple[Tuple[Address, Tuple[Bytes32, ...]], ...]
    max_fee_per_blob_gas: U256
    blob_versioned_hashes: Tuple[VersionedHash, ...]
    y_parity: U256
    r: U256
    s: U256


@slotted_freezable
@dataclass
class SetCodeTransaction:
    """
    The transaction type added in EIP-7702.
    """

    chain_id: U64
    nonce: U64
    max_priority_fee_per_gas: Uint
    max_fee_per_gas: Uint
    gas: Uint
    to: Address
    value: U256
    data: Bytes
    access_list: Tuple[Tuple[Address, Tuple[Bytes32, ...]], ...]
    authorizations: Tuple[Authorization, ...]
    y_parity: U256
    r: U256
    s: U256


Transaction = Union[
    LegacyTransaction,
    AccessListTransaction,
    FeeMarketTransaction,
    BlobTransaction,
    SetCodeTransaction,
>>>>>>> 2875a733
]


def recover_rlp_tx(tx: AnyRlpConvertedTransaction) -> AnyRlpTransaction:
    if isinstance(tx, RlpLegacyTransaction):
        return recover_rlp_tx_legacy(tx)
    elif isinstance(tx, RlpAccessListTransaction):
        return recover_rlp_tx_2930(tx)
    elif isinstance(tx, RlpFeeMarketTransaction):
        return recover_rlp_tx_1559(tx)
    elif isinstance(tx, RlpBlobTransaction):
        return recover_rlp_tx_4844(tx)


def identify_transaction_profile(tx: Transaction) -> Type[Profile]:
    if tx.payload.type_ == BLOB_TX_TYPE:
        return RlpBlobTransaction

    if tx.payload.type_ == FEE_MARKET_TX_TYPE:
        return RlpFeeMarketTransaction

    if tx.payload.type_ == ACCESS_LIST_TX_TYPE:
        return RlpAccessListTransaction

    if tx.payload.type_ == LEGACY_TX_TYPE:
        return RlpLegacyTransaction

    raise InvalidBlock


AnyTransaction = Union[
    AnyRlpConvertedTransaction,
]


def encode_transaction(tx: AnyTransaction) -> Bytes:
    """
    Encode a transaction. Needed because non-legacy transactions aren't RLP.
    """
<<<<<<< HEAD
    stable_tx = Transaction(backing=tx.get_backing())
    data = snappy.StreamCompressor().add_chunk(stable_tx.encode_bytes())
    return bytes([SSZ_TX_TYPE]) + data
=======
    if isinstance(tx, LegacyTransaction):
        return tx
    elif isinstance(tx, AccessListTransaction):
        return b"\x01" + rlp.encode(tx)
    elif isinstance(tx, FeeMarketTransaction):
        return b"\x02" + rlp.encode(tx)
    elif isinstance(tx, BlobTransaction):
        return b"\x03" + rlp.encode(tx)
    elif isinstance(tx, SetCodeTransaction):
        return b"\x04" + rlp.encode(tx)
    else:
        raise Exception(f"Unable to encode transaction of type {type(tx)}")
>>>>>>> 2875a733


def decode_transaction(tx: Bytes) -> AnyTransaction:
    """
    Decode a transaction. Needed because non-legacy transactions aren't RLP.
    """
<<<<<<< HEAD
    if len(tx) < 1 or tx[0] != SSZ_TX_TYPE:
        raise InvalidBlock
    data = snappy.StreamDecompressor().decompress(tx[1:])
    stable_tx = Transaction.decode_bytes(data)
    TransactionProfile = identify_transaction_profile(stable_tx)
    return TransactionProfile(backing=stable_tx.get_backing())


def recover_signer(
    signature: ByteVector[SECP256K1_SIGNATURE_SIZE],
    sig_hash: Hash32,
) -> Address:
    secp256k1_validate(signature)
    public_key = secp256k1_recover_packed(signature, sig_hash)
    return Address(keccak256(public_key)[12:32])


def upgrade_rlp_tx_legacy(
    tx: LegacyRlpTransaction
) -> RlpLegacyTransaction:
    y_parity = (tx.v & 0x1) == 0
    secp256k1_signature = secp256k1_pack(tx.r, tx.s, y_parity)

    if tx.v == 0 and tx.r == 0 and tx.s == 0:
        chain_id = None
        from_address = ExecutionAddress()
    elif (tx.v not in (27, 28)):  # EIP-155
        chain_id = ((U256(tx.v) - 35) >> 1)
        from_address = recover_signer(secp256k1_signature, signing_hash_155(tx, chain_id))
    else:
        chain_id = None
        from_address = recover_signer(secp256k1_signature, signing_hash_pre155(tx))

    return RlpLegacyTransaction(
        payload=RlpLegacyTransactionPayload(
            type_=LEGACY_TX_TYPE,
            chain_id=chain_id,
            nonce=tx.nonce,
            max_fees_per_gas=BasicFeesPerGas(
                regular=tx.gas_price,
            ),
            gas=tx.gas,
            to=ExecutionAddress(tx.to) if len(tx.to) > 0 else None,
            value=tx.value,
            input_=tx.data,
        ),
        from_=Secp256k1ExecutionSignature(
            address=from_address,
            secp256k1_signature=secp256k1_signature,
        ),
    )


def upgrade_rlp_tx_2930(
    tx: AccessListRlpTransaction
) -> RlpAccessListTransaction:
    if tx.y_parity not in (0, 1):
        raise InvalidBlock
    y_parity = tx.y_parity != 0
    secp256k1_signature = secp256k1_pack(tx.r, tx.s, y_parity)
    from_address = recover_signer(secp256k1_signature, signing_hash_2930(tx))

    return RlpAccessListTransaction(
        payload=RlpAccessListTransactionPayload(
            type_=ACCESS_LIST_TX_TYPE,
            chain_id=tx.chain_id,
            nonce=tx.nonce,
            max_fees_per_gas=BasicFeesPerGas(
                regular=tx.gas_price,
            ),
            gas=tx.gas,
            to=ExecutionAddress(tx.to) if len(tx.to) > 0 else None,
            value=tx.value,
            input_=tx.data,
            access_list=[AccessTuple(
                address=address,
                storage_keys=keys,
            ) for address, keys in tx.access_list],
        ),
        from_=Secp256k1ExecutionSignature(
            address=from_address,
            secp256k1_signature=secp256k1_signature,
        ),
    )


def upgrade_rlp_tx_1559(
    tx: FeeMarketRlpTransaction
) -> RlpFeeMarketTransaction:
    if tx.y_parity not in (0, 1):
        raise InvalidBlock
    y_parity = tx.y_parity != 0
    secp256k1_signature = secp256k1_pack(tx.r, tx.s, y_parity)
    from_address = recover_signer(secp256k1_signature, signing_hash_1559(tx))

    return RlpFeeMarketTransaction(
        payload=RlpFeeMarketTransactionPayload(
            type_=FEE_MARKET_TX_TYPE,
            chain_id=tx.chain_id,
            nonce=tx.nonce,
            max_fees_per_gas=BasicFeesPerGas(
                regular=tx.max_fee_per_gas,
            ),
            gas=tx.gas,
            to=ExecutionAddress(tx.to) if len(tx.to) > 0 else None,
            value=tx.value,
            input_=tx.data,
            access_list=[AccessTuple(
                address=address,
                storage_keys=keys,
            ) for address, keys in tx.access_list],
            max_priority_fees_per_gas=BasicFeesPerGas(
                regular=tx.max_priority_fee_per_gas,
            ),
        ),
        from_=Secp256k1ExecutionSignature(
            address=from_address,
            secp256k1_signature=secp256k1_signature,
        ),
    )


def upgrade_rlp_tx_4844(
    tx: BlobRlpTransaction
) -> RlpBlobTransaction:
    if tx.y_parity not in (0, 1):
        raise InvalidBlock
    y_parity = tx.y_parity != 0
    secp256k1_signature = secp256k1_pack(tx.r, tx.s, y_parity)
    from_address = recover_signer(secp256k1_signature, signing_hash_4844(tx))

    return RlpBlobTransaction(
        payload=RlpBlobTransactionPayload(
            type_=BLOB_TX_TYPE,
            chain_id=tx.chain_id,
            nonce=tx.nonce,
            max_fees_per_gas=BlobFeesPerGas(
                regular=tx.max_fee_per_gas,
                blob=tx.max_fee_per_blob_gas,
            ),
            gas=tx.gas,
            to=ExecutionAddress(tx.to),
            value=tx.value,
            input_=tx.data,
            access_list=[AccessTuple(
                address=address,
                storage_keys=keys,
            ) for address, keys in tx.access_list],
            max_priority_fees_per_gas=BlobFeesPerGas(
                regular=tx.max_priority_fee_per_gas,
                blob=FeePerGas(0),
            ),
            blob_versioned_hashes=tx.blob_versioned_hashes,
        ),
        from_=Secp256k1ExecutionSignature(
            address=from_address,
            secp256k1_signature=secp256k1_signature,
        ),
    )


def upgrade_rlp_tx(tx: AnyRlpTransaction) -> AnyTransaction:
    if isinstance(tx, LegacyRlpTransaction):
        return upgrade_rlp_tx_legacy(tx)
    elif isinstance(tx, AccessListRlpTransaction):
        return upgrade_rlp_tx_2930(tx)
    elif isinstance(tx, FeeMarketRlpTransaction):
        return upgrade_rlp_tx_1559(tx)
    elif isinstance(tx, BlobRlpTransaction):
        return upgrade_rlp_tx_4844(tx)


def decode_network_transaction(tx: Bytes) -> AnyTransaction:
    if len(tx) < 1:
        raise InvalidBlock
    elif tx[0] == 1:
        return upgrade_rlp_tx_2930(rlp.decode_to(AccessListRlpTransaction, tx[1:]))
    elif tx[0] == 2:
        return upgrade_rlp_tx_1559(rlp.decode_to(FeeMarketRlpTransaction, tx[1:]))
    elif tx[0] == 3:
        return upgrade_rlp_tx_4844(rlp.decode_to(BlobRlpTransaction, tx[1:]))
    elif 0xc0 <= tx[0] <= 0xfe:
        return upgrade_rlp_tx_legacy(rlp.decode_to(LegacyRlpTransaction, tx))
=======
    if isinstance(tx, Bytes):
        if tx[0] == 1:
            return rlp.decode_to(AccessListTransaction, tx[1:])
        elif tx[0] == 2:
            return rlp.decode_to(FeeMarketTransaction, tx[1:])
        elif tx[0] == 3:
            return rlp.decode_to(BlobTransaction, tx[1:])
        elif tx[0] == 4:
            return rlp.decode_to(SetCodeTransaction, tx[1:])
        else:
            raise InvalidBlock
>>>>>>> 2875a733
    else:
        raise InvalidBlock<|MERGE_RESOLUTION|>--- conflicted
+++ resolved
@@ -1,6 +1,5 @@
 from typing import Optional, Type, Union
 
-<<<<<<< HEAD
 import snappy
 
 from remerkleable.basic import uint8, uint64, uint256
@@ -16,37 +15,29 @@
 )
 from ethereum.crypto.hash import keccak256
 
+from ethereum.exceptions import InvalidBlock
+
 from .. import rlp
 from ..base_types import Bytes, U64, U256
 from ..exceptions import InvalidBlock
 from .fork_types import Address
 from .transactions_rlp import (
     AccessListRlpTransaction,
+    AnyRlpAuthorization,
     AnyRlpTransaction,
     BlobRlpTransaction,
     FeeMarketRlpTransaction,
     LegacyRlpTransaction,
+    SetCodeRlpAuthorization,
+    SetCodeRlpTransaction,
+    auth_hash_7702,
     signing_hash_155,
     signing_hash_1559,
     signing_hash_2930,
     signing_hash_4844,
+    signing_hash_7702,
     signing_hash_pre155,
 )
-=======
-from ethereum.exceptions import InvalidBlock
-
-from .. import rlp
-from ..base_types import (
-    U64,
-    U256,
-    Bytes,
-    Bytes0,
-    Bytes32,
-    Uint,
-    slotted_freezable,
-)
-from .fork_types import Address, Authorization, VersionedHash
->>>>>>> 2875a733
 
 TX_BASE_COST = 21000
 TX_DATA_COST_PER_NON_ZERO = 16
@@ -56,17 +47,6 @@
 TX_ACCESS_LIST_STORAGE_KEY_COST = 1900
 
 
-class TransactionType(uint8):
-    pass
-
-
-LEGACY_TX_TYPE = TransactionType(0x00)
-ACCESS_LIST_TX_TYPE = TransactionType(0x01)
-FEE_MARKET_TX_TYPE = TransactionType(0x02)
-BLOB_TX_TYPE = TransactionType(0x03)
-SSZ_TX_TYPE = TransactionType(0x04)
-
-
 class Hash32(Bytes32):
     pass
 
@@ -79,32 +59,39 @@
     pass
 
 
-class ChainId(uint64):
-    pass
-
-
-class FeePerGas(uint256):
-    pass
-
-
 SECP256K1_SIGNATURE_SIZE = 32 + 32 + 1
-MAX_TRANSACTION_SIGNATURE_FIELDS = uint64(2**4)
+MAX_EXECUTION_SIGNATURE_FIELDS = uint64(2**3)
+
+
+class ExecutionSignature(StableContainer[MAX_EXECUTION_SIGNATURE_FIELDS]):
+    secp256k1: Optional[ByteVector[SECP256K1_SIGNATURE_SIZE]]
+
+
+class Secp256k1ExecutionSignature(Profile[ExecutionSignature]):
+    secp256k1: ByteVector[SECP256K1_SIGNATURE_SIZE]
+
+
+
 MAX_FEES_PER_GAS_FIELDS = uint64(2**4)
 MAX_CALLDATA_SIZE = uint64(2**24)
 MAX_ACCESS_LIST_STORAGE_KEYS = uint64(2**19)
 MAX_ACCESS_LIST_SIZE = uint64(2**19)
 MAX_BLOB_COMMITMENTS_PER_BLOCK = uint64(2**12)
+MAX_AUTHORIZATION_PAYLOAD_FIELDS = uint64(2**4)
+MAX_AUTHORIZATION_LIST_SIZE = uint64(2**16)
 MAX_TRANSACTION_PAYLOAD_FIELDS = uint64(2**5)
 
 
-class ExecutionSignature(StableContainer[MAX_TRANSACTION_SIGNATURE_FIELDS]):
-    address: Optional[ExecutionAddress]
-    secp256k1_signature: Optional[ByteVector[SECP256K1_SIGNATURE_SIZE]]
-
-
-class Secp256k1ExecutionSignature(Profile[ExecutionSignature]):
-    address: ExecutionAddress
-    secp256k1_signature: ByteVector[SECP256K1_SIGNATURE_SIZE]
+class TransactionType(uint8):
+    pass
+
+
+class ChainId(uint64):
+    pass
+
+
+class FeePerGas(uint256):
+    pass
 
 
 class FeesPerGas(StableContainer[MAX_FEES_PER_GAS_FIELDS]):
@@ -117,6 +104,18 @@
 class AccessTuple(Container):
     address: ExecutionAddress
     storage_keys: List[Hash32, MAX_ACCESS_LIST_STORAGE_KEYS]
+
+
+class AuthorizationPayload(StableContainer[MAX_AUTHORIZATION_PAYLOAD_FIELDS]):
+    magic: Optional[TransactionType]
+    chain_id: Optional[ChainId]
+    address: Optional[ExecutionAddress]
+    nonce: Optional[uint64]
+
+
+class Authorization(Container):
+    payload: AuthorizationPayload
+    signature: ExecutionSignature
 
 
 class TransactionPayload(StableContainer[MAX_TRANSACTION_PAYLOAD_FIELDS]):
@@ -142,10 +141,13 @@
     # EIP-4844
     blob_versioned_hashes: Optional[List[VersionedHash, MAX_BLOB_COMMITMENTS_PER_BLOCK]]
 
+    # EIP-7702
+    authorization_list: Optional[List[Authorization, MAX_AUTHORIZATION_LIST_SIZE]]
+
 
 class Transaction(Container):
     payload: TransactionPayload
-    from_: ExecutionSignature
+    signature: ExecutionSignature
 
 
 class BasicFeesPerGas(Profile[FeesPerGas]):
@@ -170,18 +172,17 @@
 
 class RlpLegacyTransaction(Container):
     payload: RlpLegacyTransactionPayload
-    from_: Secp256k1ExecutionSignature
+    signature: Secp256k1ExecutionSignature
 
 
 def recover_rlp_tx_legacy(
     tx: RlpLegacyTransaction
 ) -> LegacyRlpTransaction:
-    r, s, y_parity = secp256k1_unpack(tx.from_.secp256k1_signature)
+    r, s, y_parity = secp256k1_unpack(tx.signature.secp256k1)
     if tx.payload.chain_id is not None:  # EIP-155
-        v = U64(1 if y_parity else 0) + 35 + tx.payload.chain_id * 2
+        v = U64(y_parity) + 35 + tx.payload.chain_id * 2
     else:
-        v = U64(1 if y_parity else 0) + 27
-
+        v = U64(y_parity) + 27
     return LegacyRlpTransaction(
         nonce=U64(tx.payload.nonce),
         gas_price=U256(tx.payload.max_fees_per_gas.regular),
@@ -195,7 +196,6 @@
     )
 
 
-<<<<<<< HEAD
 class RlpAccessListTransactionPayload(Profile[TransactionPayload]):
     type_: TransactionType
     chain_id: ChainId
@@ -210,16 +210,15 @@
 
 class RlpAccessListTransaction(Container):
     payload: RlpAccessListTransactionPayload
-    from_: Secp256k1ExecutionSignature
+    signature: Secp256k1ExecutionSignature
 
 
 def recover_rlp_tx_2930(
     tx: RlpAccessListTransaction
 ) -> AccessListRlpTransaction:
-    r, s, y_parity = secp256k1_unpack(tx.from_.secp256k1_signature)
-
+    r, s, y_parity = secp256k1_unpack(tx.signature.secp256k1)
     return AccessListRlpTransaction(
-        chain_id=U64(tx.payload.chain_id),
+        chain_id=U256(tx.payload.chain_id),
         nonce=U64(tx.payload.nonce),
         gas_price=U256(tx.payload.max_fees_per_gas.regular),
         gas=U64(tx.payload.gas),
@@ -230,7 +229,7 @@
             Address(access_tuple.address),
             tuple(access_tuple.storage_keys),
         ) for access_tuple in tx.payload.access_list]),
-        y_parity=U256(1) if y_parity else U256(0),
+        y_parity=U256(y_parity),
         r=r,
         s=s,
     )
@@ -251,16 +250,15 @@
 
 class RlpFeeMarketTransaction(Container):
     payload: RlpFeeMarketTransactionPayload
-    from_: Secp256k1ExecutionSignature
+    signature: Secp256k1ExecutionSignature
 
 
 def recover_rlp_tx_1559(
     tx: RlpFeeMarketTransaction
 ) -> FeeMarketRlpTransaction:
-    r, s, y_parity = secp256k1_unpack(tx.from_.secp256k1_signature)
-
+    r, s, y_parity = secp256k1_unpack(tx.signature.secp256k1)
     return FeeMarketRlpTransaction(
-        chain_id=U64(tx.payload.chain_id),
+        chain_id=U256(tx.payload.chain_id),
         nonce=U64(tx.payload.nonce),
         max_priority_fee_per_gas=U256(tx.payload.max_priority_fees_per_gas.regular),
         max_fee_per_gas=U256(tx.payload.max_fees_per_gas.regular),
@@ -272,7 +270,7 @@
             Address(access_tuple.address),
             tuple(access_tuple.storage_keys),
         ) for access_tuple in tx.payload.access_list]),
-        y_parity=U256(1) if y_parity else U256(0),
+        y_parity=U256(y_parity),
         r=r,
         s=s,
     )
@@ -294,16 +292,15 @@
 
 class RlpBlobTransaction(Container):
     payload: RlpBlobTransactionPayload
-    from_: Secp256k1ExecutionSignature
+    signature: Secp256k1ExecutionSignature
 
 
 def recover_rlp_tx_4844(
     tx: RlpBlobTransaction
 ) -> BlobRlpTransaction:
-    r, s, y_parity = secp256k1_unpack(tx.from_.secp256k1_signature)
-
+    r, s, y_parity = secp256k1_unpack(tx.signature.secp256k1)
     return BlobRlpTransaction(
-        chain_id=U64(tx.payload.chain_id),
+        chain_id=U256(tx.payload.chain_id),
         nonce=U64(tx.payload.nonce),
         max_priority_fee_per_gas=U256(tx.payload.max_priority_fees_per_gas.regular),
         max_fee_per_gas=U256(tx.payload.max_fees_per_gas.regular),
@@ -317,7 +314,79 @@
         ) for access_tuple in tx.payload.access_list]),
         max_fee_per_blob_gas=U256(tx.payload.max_fees_per_gas.blob),
         blob_versioned_hashes=tuple(tx.payload.blob_versioned_hashes),
-        y_parity=U256(1) if y_parity else U256(0),
+        y_parity=U256(y_parity),
+        r=r,
+        s=s,
+    )
+
+
+class RlpSetCodeAuthorizationPayload(Profile[AuthorizationPayload]):
+    magic: TransactionType
+    chain_id: Optional[ChainId]
+    address: ExecutionAddress
+    nonce: uint64
+
+
+class RlpSetCodeAuthorization(Container):
+    payload: RlpSetCodeAuthorizationPayload
+    signature: Secp256k1ExecutionSignature
+
+
+class RlpSetCodeTransactionPayload(Profile[TransactionPayload]):
+    type_: TransactionType
+    chain_id: ChainId
+    nonce: uint64
+    max_fees_per_gas: BasicFeesPerGas
+    gas: uint64
+    to: ExecutionAddress
+    value: uint256
+    input_: ByteList[MAX_CALLDATA_SIZE]
+    access_list: List[AccessTuple, MAX_ACCESS_LIST_SIZE]
+    max_priority_fees_per_gas: BasicFeesPerGas
+    authorization_list: List[Authorization, MAX_AUTHORIZATION_LIST_SIZE]
+
+
+class RlpSetCodeTransaction(Container):
+    payload: RlpSetCodeTransactionPayload
+    signature: Secp256k1ExecutionSignature
+
+
+def recover_rlp_auth_7702(
+    auth: RlpSetCodeAuthorization
+) -> SetCodeRlpAuthorization:
+    r, s, y_parity = secp256k1_unpack(auth.signature.secp256k1)
+    return SetCodeRlpAuthorization(
+        chain_id=U64(auth.payload.chain_id if auth.payload.chain_id is not None else 0),
+        address=auth.payload.address,
+        nonce=U64(auth.payload.nonce),
+        y_parity=U256(y_parity),
+        r=r,
+        s=s,
+    )
+
+
+def recover_rlp_tx_7702(
+    tx: RlpSetCodeTransaction
+) -> SetCodeRlpTransaction:
+    r, s, y_parity = secp256k1_unpack(tx.signature.secp256k1)
+    return SetCodeRlpTransaction(
+        chain_id=U256(tx.payload.chain_id),
+        nonce=U64(tx.payload.nonce),
+        max_priority_fee_per_gas=U256(tx.payload.max_priority_fees_per_gas.regular),
+        max_fee_per_gas=U256(tx.payload.max_fees_per_gas.regular),
+        gas=U64(tx.payload.gas),
+        to=tx.payload.to,
+        value=U256(tx.payload.value),
+        data=tx.payload.input_,
+        access_list=tuple([(
+            Address(access_tuple.address),
+            tuple(access_tuple.storage_keys),
+        ) for access_tuple in tx.payload.access_list]),
+        authorizations=tuple([
+            recover_rlp_auth_7702(auth)
+            for auth in tx.payload.authorization_list
+        ]),
+        y_parity=U256(y_parity),
         r=r,
         s=s,
     )
@@ -328,52 +397,7 @@
     RlpAccessListTransaction,
     RlpFeeMarketTransaction,
     RlpBlobTransaction,
-=======
-    chain_id: U64
-    nonce: U256
-    max_priority_fee_per_gas: Uint
-    max_fee_per_gas: Uint
-    gas: Uint
-    to: Address
-    value: U256
-    data: Bytes
-    access_list: Tuple[Tuple[Address, Tuple[Bytes32, ...]], ...]
-    max_fee_per_blob_gas: U256
-    blob_versioned_hashes: Tuple[VersionedHash, ...]
-    y_parity: U256
-    r: U256
-    s: U256
-
-
-@slotted_freezable
-@dataclass
-class SetCodeTransaction:
-    """
-    The transaction type added in EIP-7702.
-    """
-
-    chain_id: U64
-    nonce: U64
-    max_priority_fee_per_gas: Uint
-    max_fee_per_gas: Uint
-    gas: Uint
-    to: Address
-    value: U256
-    data: Bytes
-    access_list: Tuple[Tuple[Address, Tuple[Bytes32, ...]], ...]
-    authorizations: Tuple[Authorization, ...]
-    y_parity: U256
-    r: U256
-    s: U256
-
-
-Transaction = Union[
-    LegacyTransaction,
-    AccessListTransaction,
-    FeeMarketTransaction,
-    BlobTransaction,
-    SetCodeTransaction,
->>>>>>> 2875a733
+    RlpSetCodeTransaction,
 ]
 
 
@@ -386,10 +410,39 @@
         return recover_rlp_tx_1559(tx)
     elif isinstance(tx, RlpBlobTransaction):
         return recover_rlp_tx_4844(tx)
+    elif isinstance(tx, RlpSetCodeTransaction):
+        return recover_rlp_tx_7702(tx)
+
+
+LEGACY_TX_TYPE = TransactionType(0x00)
+ACCESS_LIST_TX_TYPE = TransactionType(0x01)
+FEE_MARKET_TX_TYPE = TransactionType(0x02)
+BLOB_TX_TYPE = TransactionType(0x03)
+SET_CODE_TX_TYPE = TransactionType(0x04)
+SET_CODE_TX_MAGIC = TransactionType(0x05)
+SSZ_TX_TYPE = TransactionType(0x1f)
+
+
+def identify_authorization_profile(auth: Authorization) -> Type[Profile]:
+    if auth.payload.magic == SET_CODE_TX_MAGIC:
+        if auth.payload.chain_id == 0:
+            raise InvalidBlock
+        return RlpSetCodeAuthorization
+
+    raise InvalidBlock
 
 
 def identify_transaction_profile(tx: Transaction) -> Type[Profile]:
+    if tx.payload.type_ == SET_CODE_TX_TYPE:
+        for auth in tx.payload.authorization_list or []:
+            auth = identify_authorization_profile(auth)(backing=auth.get_backing())
+            if not isinstance(auth, RlpSetCodeAuthorization):
+                raise InvalidBlock
+        return RlpSetCodeTransaction
+
     if tx.payload.type_ == BLOB_TX_TYPE:
+        if (tx.payload.max_priority_fees_per_gas or FeesPerGas()).blob != 0:
+            raise InvalidBlock
         return RlpBlobTransaction
 
     if tx.payload.type_ == FEE_MARKET_TX_TYPE:
@@ -406,6 +459,28 @@
 
 AnyTransaction = Union[
     AnyRlpConvertedTransaction,
+]
+
+
+AnyRlpConvertedAuthorization = Union[
+    RlpSetCodeAuthorization,
+]
+
+
+def recover_rlp_auth(authorization: AnyRlpConvertedAuthorization) -> AnyRlpAuthorization:
+    if isinstance(authorization, RlpSetCodeAuthorization):
+        return recover_rlp_auth_7702(authorization)
+
+
+def identify_authorization_profile(authorization: Authorization) -> Type[Profile]:
+    if authorization.payload.magic == SET_CODE_TX_MAGIC:
+        return RlpSetCodeAuthorization
+
+    raise InvalidBlock
+
+
+AnyAuthorization = Union[
+    AnyRlpConvertedAuthorization
 ]
 
 
@@ -413,37 +488,23 @@
     """
     Encode a transaction. Needed because non-legacy transactions aren't RLP.
     """
-<<<<<<< HEAD
     stable_tx = Transaction(backing=tx.get_backing())
     data = snappy.StreamCompressor().add_chunk(stable_tx.encode_bytes())
     return bytes([SSZ_TX_TYPE]) + data
-=======
-    if isinstance(tx, LegacyTransaction):
-        return tx
-    elif isinstance(tx, AccessListTransaction):
-        return b"\x01" + rlp.encode(tx)
-    elif isinstance(tx, FeeMarketTransaction):
-        return b"\x02" + rlp.encode(tx)
-    elif isinstance(tx, BlobTransaction):
-        return b"\x03" + rlp.encode(tx)
-    elif isinstance(tx, SetCodeTransaction):
-        return b"\x04" + rlp.encode(tx)
-    else:
-        raise Exception(f"Unable to encode transaction of type {type(tx)}")
->>>>>>> 2875a733
 
 
 def decode_transaction(tx: Bytes) -> AnyTransaction:
     """
     Decode a transaction. Needed because non-legacy transactions aren't RLP.
     """
-<<<<<<< HEAD
     if len(tx) < 1 or tx[0] != SSZ_TX_TYPE:
         raise InvalidBlock
     data = snappy.StreamDecompressor().decompress(tx[1:])
-    stable_tx = Transaction.decode_bytes(data)
-    TransactionProfile = identify_transaction_profile(stable_tx)
-    return TransactionProfile(backing=stable_tx.get_backing())
+    try:
+        stable_tx = Transaction.decode_bytes(data)
+    except ValueError as e:
+        raise InvalidBlock from e
+    return identify_transaction_profile(stable_tx)(backing=stable_tx.get_backing())
 
 
 def recover_signer(
@@ -458,19 +519,15 @@
 def upgrade_rlp_tx_legacy(
     tx: LegacyRlpTransaction
 ) -> RlpLegacyTransaction:
-    y_parity = (tx.v & 0x1) == 0
-    secp256k1_signature = secp256k1_pack(tx.r, tx.s, y_parity)
-
-    if tx.v == 0 and tx.r == 0 and tx.s == 0:
+    if tx.v == 0:
         chain_id = None
-        from_address = ExecutionAddress()
-    elif (tx.v not in (27, 28)):  # EIP-155
-        chain_id = ((U256(tx.v) - 35) >> 1)
-        from_address = recover_signer(secp256k1_signature, signing_hash_155(tx, chain_id))
+        y_parity = 0
     else:
-        chain_id = None
-        from_address = recover_signer(secp256k1_signature, signing_hash_pre155(tx))
-
+        try:
+            chain_id = ((U64(tx.v) - 35) >> 1) if tx.v not in (27, 28) else None
+        except OverflowError as e:
+            raise InvalidBlock from e
+        y_parity = ((tx.v & 0x1) == 0)
     return RlpLegacyTransaction(
         payload=RlpLegacyTransactionPayload(
             type_=LEGACY_TX_TYPE,
@@ -484,9 +541,8 @@
             value=tx.value,
             input_=tx.data,
         ),
-        from_=Secp256k1ExecutionSignature(
-            address=from_address,
-            secp256k1_signature=secp256k1_signature,
+        signature=Secp256k1ExecutionSignature(
+            secp256k1=secp256k1_pack(tx.r, tx.s, y_parity),
         ),
     )
 
@@ -494,12 +550,6 @@
 def upgrade_rlp_tx_2930(
     tx: AccessListRlpTransaction
 ) -> RlpAccessListTransaction:
-    if tx.y_parity not in (0, 1):
-        raise InvalidBlock
-    y_parity = tx.y_parity != 0
-    secp256k1_signature = secp256k1_pack(tx.r, tx.s, y_parity)
-    from_address = recover_signer(secp256k1_signature, signing_hash_2930(tx))
-
     return RlpAccessListTransaction(
         payload=RlpAccessListTransactionPayload(
             type_=ACCESS_LIST_TX_TYPE,
@@ -517,9 +567,8 @@
                 storage_keys=keys,
             ) for address, keys in tx.access_list],
         ),
-        from_=Secp256k1ExecutionSignature(
-            address=from_address,
-            secp256k1_signature=secp256k1_signature,
+        signature=Secp256k1ExecutionSignature(
+            secp256k1=secp256k1_pack(tx.r, tx.s, tx.y_parity),
         ),
     )
 
@@ -527,12 +576,6 @@
 def upgrade_rlp_tx_1559(
     tx: FeeMarketRlpTransaction
 ) -> RlpFeeMarketTransaction:
-    if tx.y_parity not in (0, 1):
-        raise InvalidBlock
-    y_parity = tx.y_parity != 0
-    secp256k1_signature = secp256k1_pack(tx.r, tx.s, y_parity)
-    from_address = recover_signer(secp256k1_signature, signing_hash_1559(tx))
-
     return RlpFeeMarketTransaction(
         payload=RlpFeeMarketTransactionPayload(
             type_=FEE_MARKET_TX_TYPE,
@@ -553,9 +596,8 @@
                 regular=tx.max_priority_fee_per_gas,
             ),
         ),
-        from_=Secp256k1ExecutionSignature(
-            address=from_address,
-            secp256k1_signature=secp256k1_signature,
+        signature=Secp256k1ExecutionSignature(
+            secp256k1=secp256k1_pack(tx.r, tx.s, tx.y_parity),
         ),
     )
 
@@ -563,12 +605,6 @@
 def upgrade_rlp_tx_4844(
     tx: BlobRlpTransaction
 ) -> RlpBlobTransaction:
-    if tx.y_parity not in (0, 1):
-        raise InvalidBlock
-    y_parity = tx.y_parity != 0
-    secp256k1_signature = secp256k1_pack(tx.r, tx.s, y_parity)
-    from_address = recover_signer(secp256k1_signature, signing_hash_4844(tx))
-
     return RlpBlobTransaction(
         payload=RlpBlobTransactionPayload(
             type_=BLOB_TX_TYPE,
@@ -592,9 +628,48 @@
             ),
             blob_versioned_hashes=tx.blob_versioned_hashes,
         ),
-        from_=Secp256k1ExecutionSignature(
-            address=from_address,
-            secp256k1_signature=secp256k1_signature,
+        signature=Secp256k1ExecutionSignature(
+            secp256k1=secp256k1_pack(tx.r, tx.s, tx.y_parity),
+        ),
+    )
+
+
+def upgrade_rlp_tx_7702(
+    tx: SetCodeRlpTransaction
+) -> RlpSetCodeTransaction:
+    return RlpSetCodeTransaction(
+        payload=RlpSetCodeTransactionPayload(
+            type_=SET_CODE_TX_TYPE,
+            chain_id=tx.chain_id,
+            nonce=tx.nonce,
+            max_fees_per_gas=BasicFeesPerGas(
+                regular=tx.max_fee_per_gas,
+            ),
+            gas=tx.gas,
+            to=ExecutionAddress(tx.to),
+            value=tx.value,
+            input_=tx.data,
+            access_list=[AccessTuple(
+                address=address,
+                storage_keys=keys,
+            ) for address, keys in tx.access_list],
+            max_priority_fees_per_gas=BasicFeesPerGas(
+                regular=tx.max_priority_fee_per_gas,
+            ),
+            authorization_list=[Authorization(backing=RlpSetCodeAuthorization(
+                payload=RlpSetCodeAuthorizationPayload(
+                    magic=SET_CODE_TX_MAGIC,
+                    chain_id=auth.chain_id if auth.chain_id != 0 else None,
+                    address=ExecutionAddress(auth.address),
+                    nonce=auth.nonce,
+                ),
+                signature=Secp256k1ExecutionSignature(
+                    secp256k1=secp256k1_pack(auth.r, auth.s, auth.y_parity),
+                ),
+            ).get_backing()) for auth in tx.authorizations],
+        ),
+        signature=Secp256k1ExecutionSignature(
+            secp256k1=secp256k1_pack(tx.r, tx.s, tx.y_parity),
         ),
     )
 
@@ -608,6 +683,8 @@
         return upgrade_rlp_tx_1559(tx)
     elif isinstance(tx, BlobRlpTransaction):
         return upgrade_rlp_tx_4844(tx)
+    elif isinstance(tx, SetCodeRlpTransaction):
+        return upgrade_rlp_tx_7702(tx)
 
 
 def decode_network_transaction(tx: Bytes) -> AnyTransaction:
@@ -619,20 +696,9 @@
         return upgrade_rlp_tx_1559(rlp.decode_to(FeeMarketRlpTransaction, tx[1:]))
     elif tx[0] == 3:
         return upgrade_rlp_tx_4844(rlp.decode_to(BlobRlpTransaction, tx[1:]))
+    elif tx[0] == 4:
+        return upgrade_rlp_tx_7702(rlp.decode_to(SetCodeRlpTransaction, tx[1:]))
     elif 0xc0 <= tx[0] <= 0xfe:
         return upgrade_rlp_tx_legacy(rlp.decode_to(LegacyRlpTransaction, tx))
-=======
-    if isinstance(tx, Bytes):
-        if tx[0] == 1:
-            return rlp.decode_to(AccessListTransaction, tx[1:])
-        elif tx[0] == 2:
-            return rlp.decode_to(FeeMarketTransaction, tx[1:])
-        elif tx[0] == 3:
-            return rlp.decode_to(BlobTransaction, tx[1:])
-        elif tx[0] == 4:
-            return rlp.decode_to(SetCodeTransaction, tx[1:])
-        else:
-            raise InvalidBlock
->>>>>>> 2875a733
     else:
         raise InvalidBlock