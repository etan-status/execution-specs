--- conflicted
+++ resolved
@@ -258,25 +258,8 @@
                 else:
                     v_addend = 27
             else:
-<<<<<<< HEAD
                 v_addend = 0
             signing_hash = t8n.fork.signing_hash(tx_decoded)
-=======
-                signing_hash = t8n.fork.signing_hash(tx_decoded)
-                v_addend = 27
-        elif isinstance(tx_decoded, t8n.fork.AccessListTransaction):
-            signing_hash = t8n.fork.signing_hash_2930(tx_decoded)
-            v_addend = 0
-        elif isinstance(tx_decoded, t8n.fork.FeeMarketTransaction):
-            signing_hash = t8n.fork.signing_hash_1559(tx_decoded)
-            v_addend = 0
-        elif isinstance(tx_decoded, t8n.fork.BlobTransaction):
-            signing_hash = t8n.fork.signing_hash_4844(tx_decoded)
-            v_addend = 0
-        elif isinstance(tx_decoded, t8n.fork.SetCodeTransaction):
-            signing_hash = t8n.fork.signing_hash_7702(tx_decoded)
-            v_addend = 0
->>>>>>> 2875a733
         else:
             if t8n.fork.is_after_fork("ethereum.berlin"):
                 Transaction = t8n.fork.LegacyTransaction
@@ -304,6 +287,9 @@
             elif isinstance(tx_decoded, t8n.fork.BlobTransaction):
                 signing_hash = t8n.fork.signing_hash_4844(tx_decoded)
                 v_addend = 0
+            elif isinstance(tx_decoded, t8n.fork.SetCodeTransaction):
+                signing_hash = t8n.fork.signing_hash_7702(tx_decoded)
+                v_addend = 0
             else:
                 raise FatalException("Unknown transaction type")
 
