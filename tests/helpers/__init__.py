--- conflicted
+++ resolved
@@ -16,13 +16,8 @@
         "fixture_path": "tests/fixtures/ethereum_tests",
     },
     "latest_fork_tests": {
-<<<<<<< HEAD
         "url": "https://github.com/etan-status/latest_fork_tests.git",
         "commit_hash": "eip-6404",
-=======
-        "url": "https://github.com/gurukamath/latest_fork_tests.git",
-        "commit_hash": "0a8ce60",
->>>>>>> 2875a733
         "fixture_path": "tests/fixtures/latest_fork_tests",
     },
 }